--- conflicted
+++ resolved
@@ -7,11 +7,9 @@
 WORKDIR /test
 
 # Copy minimal subset of files to make pip install succeed and be cached (next docker builds will be way faster)
-<<<<<<< HEAD
-=======
+
 COPY pyproject.toml .
 COPY poetry.lock .
->>>>>>> ce534c1c
 COPY README.md .
 COPY pyproject.toml .
 COPY datadog_lambda/__init__.py datadog_lambda/__init__.py 
