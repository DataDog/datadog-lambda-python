import unittest

try:
    from unittest.mock import MagicMock, patch
except ImportError:
    from mock import MagicMock, patch

from ddtrace.helpers import get_correlation_ids
<<<<<<< HEAD
from ddtrace import tracer

=======
>>>>>>> a2303737
from datadog_lambda.constants import SamplingPriority, TraceHeader, XraySubsegment
from datadog_lambda.tracing import (
    extract_dd_trace_context,
    get_dd_trace_context,
    set_correlation_ids,
    _convert_xray_trace_id,
    _convert_xray_entity_id,
    _convert_xray_sampling,
    dd_native_tracing_enabled,
)


class TestExtractAndGetDDTraceContext(unittest.TestCase):
    def setUp(self):
<<<<<<< HEAD
        global dd_native_tracing_enabled
        dd_native_tracing_enabled = False
=======
>>>>>>> a2303737
        patcher = patch("datadog_lambda.tracing.xray_recorder")
        self.mock_xray_recorder = patcher.start()
        self.mock_xray_recorder.get_trace_entity.return_value = MagicMock(
            id="ffff", trace_id="1111", sampled=True
        )
        self.mock_current_subsegment = MagicMock()
        self.mock_xray_recorder.current_subsegment.return_value = (
            self.mock_current_subsegment
        )
        self.addCleanup(patcher.stop)

        patcher = patch("datadog_lambda.tracing.is_lambda_context")
        self.mock_is_lambda_context = patcher.start()
        self.mock_is_lambda_context.return_value = True
        self.addCleanup(patcher.stop)

    def tearDown(self):
        global dd_native_tracing_enabled
        dd_native_tracing_enabled = False

    def test_without_datadog_trace_headers(self):
        ctx = extract_dd_trace_context({})
        self.assertDictEqual(
            ctx,
            {
                "trace-id": "4369",
                "parent-id": "65535",
                "sampling-priority": "2",
                "source": "xray",
            },
        )
        self.assertDictEqual(
            get_dd_trace_context(),
            {
                TraceHeader.TRACE_ID: "4369",
                TraceHeader.PARENT_ID: "65535",
                TraceHeader.SAMPLING_PRIORITY: "2",
            },
        )

    def test_with_incomplete_datadog_trace_headers(self):
<<<<<<< HEAD
        ctx = extract_dd_trace_context(
            {"headers": {TraceHeader.TRACE_ID: "123", TraceHeader.PARENT_ID: "321"}}
        )
        self.assertDictEqual(
            ctx,
            {
                "trace-id": "4369",
                "parent-id": "65535",
                "sampling-priority": "2",
                "source": "xray",
            },
        )
=======
        extract_dd_trace_context(
            {"headers": {TraceHeader.TRACE_ID: "123", TraceHeader.PARENT_ID: "321"}}
        )
>>>>>>> a2303737
        self.assertDictEqual(
            get_dd_trace_context(),
            {
                TraceHeader.TRACE_ID: "4369",
                TraceHeader.PARENT_ID: "65535",
                TraceHeader.SAMPLING_PRIORITY: "2",
            },
        )

    def test_with_complete_datadog_trace_headers(self):
<<<<<<< HEAD
        ctx = extract_dd_trace_context(
=======
        extract_dd_trace_context(
>>>>>>> a2303737
            {
                "headers": {
                    TraceHeader.TRACE_ID: "123",
                    TraceHeader.PARENT_ID: "321",
                    TraceHeader.SAMPLING_PRIORITY: "1",
                }
            }
        )
<<<<<<< HEAD
        self.assertDictEqual(
            ctx,
            {
                "trace-id": "123",
                "parent-id": "321",
                "sampling-priority": "1",
                "source": "event",
            },
        )
=======
>>>>>>> a2303737
        self.assertDictEqual(
            get_dd_trace_context(),
            {
                TraceHeader.TRACE_ID: "123",
                TraceHeader.PARENT_ID: "65535",
                TraceHeader.SAMPLING_PRIORITY: "1",
            },
        )
        self.mock_xray_recorder.begin_subsegment.assert_called()
        self.mock_xray_recorder.end_subsegment.assert_called()
        self.mock_current_subsegment.put_metadata.assert_called_with(
            XraySubsegment.KEY,
            {"trace-id": "123", "parent-id": "321", "sampling-priority": "1"},
            XraySubsegment.NAMESPACE,
        )

    def test_with_complete_datadog_trace_headers_with_mixed_casing(self):
        extract_dd_trace_context(
            {
                "headers": {
                    "X-Datadog-Trace-Id": "123",
                    "X-Datadog-Parent-Id": "321",
                    "X-Datadog-Sampling-Priority": "1",
                }
            }
        )
        self.assertDictEqual(
            get_dd_trace_context(),
            {
                TraceHeader.TRACE_ID: "123",
                TraceHeader.PARENT_ID: "65535",
                TraceHeader.SAMPLING_PRIORITY: "1",
            },
        )


class TestXRayContextConversion(unittest.TestCase):
    def test_convert_xray_trace_id(self):
        self.assertEqual(
            _convert_xray_trace_id("00000000e1be46a994272793"), "7043144561403045779"
        )

        self.assertEqual(
            _convert_xray_trace_id("bd862e3fe1be46a994272793"), "7043144561403045779"
        )

        self.assertEqual(
            _convert_xray_trace_id("ffffffffffffffffffffffff"),
            "9223372036854775807",  # 0x7FFFFFFFFFFFFFFF
        )

    def test_convert_xray_entity_id(self):
        self.assertEqual(
            _convert_xray_entity_id("53995c3f42cd8ad8"), "6023947403358210776"
        )

        self.assertEqual(
            _convert_xray_entity_id("1000000000000000"), "1152921504606846976"
        )

        self.assertEqual(
            _convert_xray_entity_id("ffffffffffffffff"), "18446744073709551615"
        )

    def test_convert_xray_sampling(self):
        self.assertEqual(_convert_xray_sampling(True), str(SamplingPriority.USER_KEEP))

        self.assertEqual(
            _convert_xray_sampling(False), str(SamplingPriority.USER_REJECT)
        )


class TestLogsInjection(unittest.TestCase):
    def setUp(self):
<<<<<<< HEAD

=======
>>>>>>> a2303737
        patcher = patch("datadog_lambda.tracing.get_dd_trace_context")
        self.mock_get_dd_trace_context = patcher.start()
        self.mock_get_dd_trace_context.return_value = {
            TraceHeader.TRACE_ID: "123",
            TraceHeader.PARENT_ID: "456",
        }
        self.addCleanup(patcher.stop)

        patcher = patch("datadog_lambda.tracing.is_lambda_context")
        self.mock_is_lambda_context = patcher.start()
        self.mock_is_lambda_context.return_value = True
        self.addCleanup(patcher.stop)

    def test_set_correlation_ids(self):
        set_correlation_ids()
        trace_id, span_id = get_correlation_ids()
        self.assertEqual(trace_id, "123")
<<<<<<< HEAD
        self.assertEqual(span_id, "456")
=======
        self.assertEqual(span_id, "456")
>>>>>>> a2303737
<|MERGE_RESOLUTION|>--- conflicted
+++ resolved
@@ -6,11 +6,8 @@
     from mock import MagicMock, patch
 
 from ddtrace.helpers import get_correlation_ids
-<<<<<<< HEAD
 from ddtrace import tracer
 
-=======
->>>>>>> a2303737
 from datadog_lambda.constants import SamplingPriority, TraceHeader, XraySubsegment
 from datadog_lambda.tracing import (
     extract_dd_trace_context,
@@ -25,11 +22,8 @@
 
 class TestExtractAndGetDDTraceContext(unittest.TestCase):
     def setUp(self):
-<<<<<<< HEAD
         global dd_native_tracing_enabled
         dd_native_tracing_enabled = False
-=======
->>>>>>> a2303737
         patcher = patch("datadog_lambda.tracing.xray_recorder")
         self.mock_xray_recorder = patcher.start()
         self.mock_xray_recorder.get_trace_entity.return_value = MagicMock(
@@ -71,7 +65,6 @@
         )
 
     def test_with_incomplete_datadog_trace_headers(self):
-<<<<<<< HEAD
         ctx = extract_dd_trace_context(
             {"headers": {TraceHeader.TRACE_ID: "123", TraceHeader.PARENT_ID: "321"}}
         )
@@ -84,11 +77,6 @@
                 "source": "xray",
             },
         )
-=======
-        extract_dd_trace_context(
-            {"headers": {TraceHeader.TRACE_ID: "123", TraceHeader.PARENT_ID: "321"}}
-        )
->>>>>>> a2303737
         self.assertDictEqual(
             get_dd_trace_context(),
             {
@@ -99,11 +87,7 @@
         )
 
     def test_with_complete_datadog_trace_headers(self):
-<<<<<<< HEAD
         ctx = extract_dd_trace_context(
-=======
-        extract_dd_trace_context(
->>>>>>> a2303737
             {
                 "headers": {
                     TraceHeader.TRACE_ID: "123",
@@ -112,7 +96,6 @@
                 }
             }
         )
-<<<<<<< HEAD
         self.assertDictEqual(
             ctx,
             {
@@ -122,8 +105,6 @@
                 "source": "event",
             },
         )
-=======
->>>>>>> a2303737
         self.assertDictEqual(
             get_dd_trace_context(),
             {
@@ -198,10 +179,6 @@
 
 class TestLogsInjection(unittest.TestCase):
     def setUp(self):
-<<<<<<< HEAD
-
-=======
->>>>>>> a2303737
         patcher = patch("datadog_lambda.tracing.get_dd_trace_context")
         self.mock_get_dd_trace_context = patcher.start()
         self.mock_get_dd_trace_context.return_value = {
@@ -219,8 +196,4 @@
         set_correlation_ids()
         trace_id, span_id = get_correlation_ids()
         self.assertEqual(trace_id, "123")
-<<<<<<< HEAD
-        self.assertEqual(span_id, "456")
-=======
-        self.assertEqual(span_id, "456")
->>>>>>> a2303737
+        self.assertEqual(span_id, "456")