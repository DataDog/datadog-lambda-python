# IAM permissions require service name to begin with 'integration-tests'
service: integration-tests-python

# As of mid-August 2021, the Serverless framework does not support Python 3.9
# and complains about an invalid configuration when we deploy Python 3.9 functions.
# This option suppresses the warning.
# Remove this when the Serverless framework supports Python 3.9.
configValidationMode: off

provider:
  name: aws
  region: sa-east-1
  tracing:
    lambda: "PassThrough"
  environment:
    DD_INTEGRATION_TEST: true
    DD_TRACE_ENABLED: true
    DD_API_KEY: ${env:DD_API_KEY}
<<<<<<< HEAD
    DD_INFERRED_SPANS: true
=======
    DD_CAPTURE_LAMBDA_PAYLOAD: true
>>>>>>> 0671dc8d
  lambdaHashingVersion: 20201221
  timeout: 15
  deploymentBucket:
    name: integration-tests-deployment-bucket
  iam:
    # IAM permissions require that all functions are deployed with this role
    role: "arn:aws:iam::601427279990:role/serverless-integration-test-lambda-role"

layers:
  python:
    package:
      artifact: ../../.layers/datadog_lambda_py-amd64-${env:PYTHON_VERSION}.zip

functions:
  # async-metrics (flushed to logs)
  async-metrics_python:
    name: integration-tests-python-${sls:stage}-async-metrics_${env:RUNTIME}
    handler: handle.handle
    runtime: ${env:SERVERLESS_RUNTIME}
    layers:
      - { Ref: PythonLambdaLayer }
    environment:
      DD_FLUSH_TO_LOG: true

  # sync-metrics (sent via API)
  sync-metrics_python:
    name: integration-tests-python-${sls:stage}-sync-metrics_${env:RUNTIME}
    handler: handle.handle
    runtime: ${env:SERVERLESS_RUNTIME}
    layers:
      - { Ref: PythonLambdaLayer }<|MERGE_RESOLUTION|>--- conflicted
+++ resolved
@@ -16,11 +16,8 @@
     DD_INTEGRATION_TEST: true
     DD_TRACE_ENABLED: true
     DD_API_KEY: ${env:DD_API_KEY}
-<<<<<<< HEAD
     DD_INFERRED_SPANS: true
-=======
     DD_CAPTURE_LAMBDA_PAYLOAD: true
->>>>>>> 0671dc8d
   lambdaHashingVersion: 20201221
   timeout: 15
   deploymentBucket:
