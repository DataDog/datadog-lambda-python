service: python-integration-tests

provider:
  name: aws
  region: sa-east-1
  tracing:
    lambda: "PassThrough"
  environment:
    DD_INTEGRATION_TEST: true
    DD_API_KEY: ${env:DD_API_KEY}
<<<<<<< HEAD
    INSTANCE_ID: ${sls:instanceId} # To force cold start
=======
    COLD_START_ENFORCER: ${env:COLD_START_ENFORCER}
>>>>>>> 7ddaad27
  lambdaHashingVersion: 20201221
  timeout: 15

layers:
  python27:
    package:
      artifact: ../../.layers/datadog_lambda_py2.7.zip
  python36:
    package:
      artifact: ../../.layers/datadog_lambda_py3.6.zip
  python37:
    package:
      artifact: ../../.layers/datadog_lambda_py3.7.zip
  python38:
    package:
      artifact: ../../.layers/datadog_lambda_py3.8.zip

functions:
  # async-metrics (flushed to logs)
  async-metrics_python27:
    handler: handle.handle
    runtime: python2.7
    layers:
      - { Ref: Python27LambdaLayer }
    environment:
      DD_FLUSH_TO_LOG: true

  async-metrics_python36:
    handler: handle.handle
    runtime: python3.6
    layers:
      - { Ref: Python36LambdaLayer }
    environment:
      DD_FLUSH_TO_LOG: true

  async-metrics_python37:
    handler: handle.handle
    runtime: python3.7
    layers:
      - { Ref: Python37LambdaLayer }
    environment:
      DD_FLUSH_TO_LOG: true

  async-metrics_python38:
    handler: handle.handle
    runtime: python3.8
    layers:
      - { Ref: Python38LambdaLayer }
    environment:
      DD_FLUSH_TO_LOG: true

  # sync-metrics (sent via API)
  sync-metrics_python27:
    handler: handle.handle
    runtime: python2.7
    layers:
      - { Ref: Python27LambdaLayer }

  sync-metrics_python36:
    handler: handle.handle
    runtime: python3.6
    layers:
      - { Ref: Python36LambdaLayer }

  sync-metrics_python37:
    handler: handle.handle
    runtime: python3.7
    layers:
      - { Ref: Python37LambdaLayer }

  sync-metrics_python38:
    handler: handle.handle
    runtime: python3.8
    layers:
      - { Ref: Python38LambdaLayer }

  # http-requests
  http-requests_python27:
    handler: http_requests.handle
    runtime: python2.7
    environment:
      DD_TRACE_ENABLED: true
    layers:
      - { Ref: Python27LambdaLayer }

  http-requests_python36:
    handler: http_requests.handle
    runtime: python3.6
    environment:
      DD_TRACE_ENABLED: true
    layers:
      - { Ref: Python36LambdaLayer }

  http-requests_python37:
    handler: http_requests.handle
    runtime: python3.7
    environment:
      DD_TRACE_ENABLED: true
    layers:
      - { Ref: Python37LambdaLayer }

  http-requests_python38:
    handler: http_requests.handle
    runtime: python3.8
    environment:
      DD_TRACE_ENABLED: true
    layers:
      - { Ref: Python38LambdaLayer }

# http-error
  http-error_python27:
    handler: http_error.handle
    runtime: python2.7
    environment:
      DD_TRACE_ENABLED: true
    layers:
      - { Ref: Python27LambdaLayer }

  http-error_python36:
    handler: http_error.handle
    runtime: python3.6
    environment:
      DD_TRACE_ENABLED: true
    layers:
      - { Ref: Python36LambdaLayer }

  http-error_python37:
    handler: http_error.handle
    runtime: python3.7
    environment:
      DD_TRACE_ENABLED: true
    layers:
      - { Ref: Python37LambdaLayer }

  http-error_python38:
    handler: http_error.handle
    runtime: python3.8
    environment:
      DD_TRACE_ENABLED: true
    layers:
      - { Ref: Python38LambdaLayer }<|MERGE_RESOLUTION|>--- conflicted
+++ resolved
@@ -8,11 +8,7 @@
   environment:
     DD_INTEGRATION_TEST: true
     DD_API_KEY: ${env:DD_API_KEY}
-<<<<<<< HEAD
-    INSTANCE_ID: ${sls:instanceId} # To force cold start
-=======
     COLD_START_ENFORCER: ${env:COLD_START_ENFORCER}
->>>>>>> 7ddaad27
   lambdaHashingVersion: 20201221
   timeout: 15
 
