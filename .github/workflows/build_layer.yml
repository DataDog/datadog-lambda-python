name: Build Layers for system-Tests

on:
  workflow_dispatch:
  push:
    branches:
      - "main"

jobs:
  build:
    runs-on: ${{ matrix.arch == 'arm64' && 'ubuntu-24.04-arm' || 'ubuntu-latest' }}

    strategy:
      fail-fast: false
      matrix:
        arch: [arm64, amd64]
<<<<<<< HEAD
        python_version: ["3.8", "3.9", "3.10", "3.11", "3.12", "3.13", "3.14"]
=======
        python_version: ["3.9", "3.10", "3.11", "3.12", "3.13"]
>>>>>>> 25515314

    steps:
      - name: Checkout
        uses: actions/checkout@v4

      - name: Patch pyproject.toml
        run: |
          echo "Patching pyproject.toml to use main branch of dd-trace-py"
          sed -i 's|^ddtrace =.*$|ddtrace = { git = "https://github.com/DataDog/dd-trace-py.git" }|' pyproject.toml

      - name: Build layer for Python ${{ matrix.python_version }} on ${{ matrix.arch }}
        run: |
          echo "Building layer for Python ${{ matrix.python_version }} on ${{ matrix.arch }}"
          ARCH=${{ matrix.arch }} PYTHON_VERSION=${{ matrix.python_version }} ./scripts/build_layers.sh

      - name: Upload layer artifact
        uses: actions/upload-artifact@v4
        with:
          path: .layers/datadog_lambda_py-${{ matrix.arch }}-${{ matrix.python_version }}.zip
          name: datadog-lambda-python-${{ matrix.python_version }}-${{ matrix.arch }}<|MERGE_RESOLUTION|>--- conflicted
+++ resolved
@@ -14,11 +14,7 @@
       fail-fast: false
       matrix:
         arch: [arm64, amd64]
-<<<<<<< HEAD
         python_version: ["3.8", "3.9", "3.10", "3.11", "3.12", "3.13", "3.14"]
-=======
-        python_version: ["3.9", "3.10", "3.11", "3.12", "3.13"]
->>>>>>> 25515314
 
     steps:
       - name: Checkout
