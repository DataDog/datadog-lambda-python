--- conflicted
+++ resolved
@@ -102,12 +102,7 @@
       - name: Install Crossbuild Deps
         run: |
           sudo apt-get update
-<<<<<<< HEAD
-          sudo apt-get install -y qemu-user-static binfmt-support
-=======
           sudo apt install -y qemu-user-static binfmt-support
->>>>>>> 1f59f3a8
-
       - name: Install dependencies
         if: steps.cache-node-modules.outputs.cache-hit != 'true'
         working-directory: tests/integration
