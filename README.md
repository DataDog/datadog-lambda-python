--- conflicted
+++ resolved
@@ -6,13 +6,9 @@
 [![Slack](https://chat.datadoghq.com/badge.svg?bg=632CA6)](https://chat.datadoghq.com/)
 [![License](https://img.shields.io/badge/license-Apache--2.0-blue)](https://github.com/DataDog/datadog-lambda-python/blob/main/LICENSE)
 
-Datadog Lambda Library for Python (2.7, 3.6, 3.7, 3.8, and 3.9) enables enhanced Lambda metrics, distributed tracing, and custom metric submission from AWS Lambda functions.  
+Datadog Lambda Library for Python (2.7, 3.6, 3.7, 3.8, and 3.9) enables enhanced Lambda metrics, distributed tracing, and custom metric submission from AWS Lambda functions.
 
-<<<<<<< HEAD
-**IMPORTANT NOTE:** AWS Lambda is expected to receive a [breaking change](https://aws.amazon.com/blogs/compute/upcoming-changes-to-the-python-sdk-in-aws-lambda/) on **December 1, 2021**. If you are using Datadog Python Lambda layer version 7 or below, please upgrade to the latest.
-=======
-**IMPORTANT NOTE:** AWS Lambda is expected to recieve a [breaking change](https://aws.amazon.com/blogs/compute/upcoming-changes-to-the-python-sdk-in-aws-lambda/) on **March 31, 2021**. If you are using Datadog Python Lambda layer version 7 or below, please upgrade to the latest.
->>>>>>> cf87545b
+**IMPORTANT NOTE:** AWS Lambda is expected to receive a [breaking change](https://aws.amazon.com/blogs/compute/upcoming-changes-to-the-python-sdk-in-aws-lambda/) on **March 31, 2021**. If you are using Datadog Python Lambda layer version 7 or below, please upgrade to the latest.
 
 ## Installation
 
@@ -28,7 +24,7 @@
 
 Once [installed](#installation), you should be able to view your function's traces in Datadog, and your function's logs should be automatically connected to the traces.
 
-For additional details on trace collection, take a look at [collecting traces from AWS Lambda functions](https://docs.datadoghq.com/integrations/amazon_lambda/?tab=python#trace-collection). 
+For additional details on trace collection, take a look at [collecting traces from AWS Lambda functions](https://docs.datadoghq.com/integrations/amazon_lambda/?tab=python#trace-collection).
 
 For additional details on trace and log connection, see [connecting logs and traces](https://docs.datadoghq.com/tracing/connect_logs_and_traces/python/).
 
