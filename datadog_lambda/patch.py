--- conflicted
+++ resolved
@@ -145,13 +145,8 @@
 
     # Sort the datapoints POSTed by their name so that snapshots always align
     data = request.body or "{}"
-<<<<<<< HEAD
-    # Decompress request payload
+    # If payload is compressed, decompress it so we can parse it
     if request.headers.get("Content-Encoding") == "deflate":
-=======
-    if request.headers.get("Content-Encoding") == "deflate":
-        # See metric.py: lambda_stats = ThreadStats(compress_payload=True)
->>>>>>> 7ddaad27
         data = zlib.decompress(data)
     data_dict = json.loads(data)
     data_dict.get("series", []).sort(key=lambda series: series.get("metric"))
