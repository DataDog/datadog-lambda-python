# Unless explicitly stated otherwise all files in this repository are licensed
# under the Apache License Version 2.0.
# This product includes software developed at Datadog (https://www.datadoghq.com/).
# Copyright 2019 Datadog, Inc.

import logging
import os
import json
from datetime import datetime, timezone
from typing import Optional, Dict

try:
    from typing import Literal
except ImportError:
    # Literal was added to typing in python 3.8
    from typing_extensions import Literal

from datadog_lambda.constants import (
    SamplingPriority,
    TraceHeader,
    TraceContextSource,
    XrayDaemon,
)
from datadog_lambda.xray import (
    send_segment,
    parse_xray_header,
)
from ddtrace import tracer, patch
from ddtrace import __version__ as ddtrace_version
from ddtrace.propagation.http import HTTPPropagator
from datadog_lambda import __version__ as datadog_lambda_version
from datadog_lambda.trigger import (
    parse_event_source,
    get_first_record,
    EventTypes,
    EventSubtypes,
)

logger = logging.getLogger(__name__)

dd_trace_context = {}
dd_tracing_enabled = os.environ.get("DD_TRACE_ENABLED", "false").lower() == "true"

propagator = HTTPPropagator()


def _convert_xray_trace_id(xray_trace_id):
    """
    Convert X-Ray trace id (hex)'s last 63 bits to a Datadog trace id (int).
    """
    return str(0x7FFFFFFFFFFFFFFF & int(xray_trace_id[-16:], 16))


def _convert_xray_entity_id(xray_entity_id):
    """
    Convert X-Ray (sub)segement id (hex) to a Datadog span id (int).
    """
    return str(int(xray_entity_id, 16))


def _convert_xray_sampling(xray_sampled):
    """
    Convert X-Ray sampled (True/False) to its Datadog counterpart.
    """
    return (
        str(SamplingPriority.USER_KEEP)
        if xray_sampled
        else str(SamplingPriority.USER_REJECT)
    )


def _get_xray_trace_context():
    if not is_lambda_context():
        return None

    xray_trace_entity = parse_xray_header(
        os.environ.get(XrayDaemon.XRAY_TRACE_ID_HEADER_NAME, "")
    )
    if xray_trace_entity is None:
        return None
    trace_context = {
        "trace-id": _convert_xray_trace_id(xray_trace_entity["trace_id"]),
        "parent-id": _convert_xray_entity_id(xray_trace_entity["parent_id"]),
        "sampling-priority": _convert_xray_sampling(xray_trace_entity["sampled"]),
    }
    logger.debug(
        "Converted trace context %s from X-Ray segment %s",
        trace_context,
        (
            xray_trace_entity["trace_id"],
            xray_trace_entity["parent_id"],
            xray_trace_entity["sampled"],
        ),
    )
    return trace_context


def _get_dd_trace_py_context():
    span = tracer.current_span()
    if not span:
        return None

    parent_id = span.context.span_id
    trace_id = span.context.trace_id
    sampling_priority = span.context.sampling_priority
    logger.debug(
        "found dd trace context: %s", (span.context.trace_id, span.context.span_id)
    )
    return {
        "parent-id": str(parent_id),
        "trace-id": str(trace_id),
        "sampling-priority": str(sampling_priority),
        "source": TraceContextSource.DDTRACE,
    }


def _context_obj_to_headers(obj):
    return {
        TraceHeader.TRACE_ID: str(obj.get("trace-id")),
        TraceHeader.PARENT_ID: str(obj.get("parent-id")),
        TraceHeader.SAMPLING_PRIORITY: str(obj.get("sampling-priority")),
    }


def create_dd_dummy_metadata_subsegment(
    subsegment_metadata_value, subsegment_metadata_key
):
    """
    Create a Datadog subsegment to pass the Datadog trace context or Lambda function
    tags into its metadata field, so the X-Ray trace can be converted to a Datadog
    trace in the Datadog backend with the correct context.
    """
    send_segment(subsegment_metadata_key, subsegment_metadata_value)


def extract_context_from_lambda_context(lambda_context):
    """
    Extract Datadog trace context from the `client_context` attr
    from the Lambda `context` object.

    dd_trace libraries inject this trace context on synchronous invocations
    """
    client_context = lambda_context.client_context
    trace_id = None
    parent_id = None
    sampling_priority = None
    if client_context and client_context.custom:
        if "_datadog" in client_context.custom:
            # Legacy trace propagation dict
            dd_data = client_context.custom.get("_datadog", {})
            trace_id = dd_data.get(TraceHeader.TRACE_ID)
            parent_id = dd_data.get(TraceHeader.PARENT_ID)
            sampling_priority = dd_data.get(TraceHeader.SAMPLING_PRIORITY)
        elif (
            TraceHeader.TRACE_ID in client_context.custom
            and TraceHeader.PARENT_ID in client_context.custom
            and TraceHeader.SAMPLING_PRIORITY in client_context.custom
        ):
            # New trace propagation keys
            trace_id = client_context.custom.get(TraceHeader.TRACE_ID)
            parent_id = client_context.custom.get(TraceHeader.PARENT_ID)
            sampling_priority = client_context.custom.get(TraceHeader.SAMPLING_PRIORITY)

    return trace_id, parent_id, sampling_priority


def extract_context_from_http_event_or_context(event, lambda_context):
    """
    Extract Datadog trace context from the `headers` key in from the Lambda
    `event` object.

    Falls back to lambda context if no trace data is found in the `headers`
    """
    headers = event.get("headers", {})
    lowercase_headers = {k.lower(): v for k, v in headers.items()}

    trace_id = lowercase_headers.get(TraceHeader.TRACE_ID)
    parent_id = lowercase_headers.get(TraceHeader.PARENT_ID)
    sampling_priority = lowercase_headers.get(TraceHeader.SAMPLING_PRIORITY)

    if not trace_id or not parent_id or not sampling_priority:
        return extract_context_from_lambda_context(lambda_context)

    return trace_id, parent_id, sampling_priority


def create_sns_event(message):
    return {
        "Records": [
            {
                "EventSource": "aws:sns",
                "EventVersion": "1.0",
                "Sns": message,
            }
        ]
    }


def extract_context_from_sqs_or_sns_event_or_context(event, lambda_context):
    """
    Extract Datadog trace context from the first SQS message attributes.

    Falls back to lambda context if no trace data is found in the SQS message attributes.
    """
    try:
        first_record = event["Records"][0]

        # logic to deal with SNS => SQS event
        if "body" in first_record:
            body_str = first_record.get("body", {})
            try:
                body = json.loads(body_str)
                if body.get("Type", "") == "Notification" and "TopicArn" in body:
                    logger.debug("Found SNS message inside SQS event")
                    first_record = get_first_record(create_sns_event(body))
            except Exception:
                first_record = event["Records"][0]
                pass

        msg_attributes = first_record.get(
            "messageAttributes",
            first_record.get("Sns", {}).get("MessageAttributes", {}),
        )
        dd_payload = msg_attributes.get("_datadog", {})
        dd_json_data = dd_payload.get("stringValue", dd_payload.get("Value", r"{}"))
        dd_data = json.loads(dd_json_data)
        trace_id = dd_data.get(TraceHeader.TRACE_ID)
        parent_id = dd_data.get(TraceHeader.PARENT_ID)
        sampling_priority = dd_data.get(TraceHeader.SAMPLING_PRIORITY)

        return trace_id, parent_id, sampling_priority
    except Exception:
        return extract_context_from_lambda_context(lambda_context)


def extract_context_from_eventbridge_event(event, lambda_context):
    """
    Extract datadog trace context from an EventBridge message's Details.
    Details is often a weirdly escaped almost-JSON string. Here we have to correct for that.
    """
    try:
        detail = event["detail"]
        dd_context = detail.get("_datadog")
        print(f"dd_context is {dd_context}")
        if not dd_context:
            return extract_context_from_lambda_context(lambda_context)
        trace_id = dd_context.get(TraceHeader.TRACE_ID)
        parent_id = dd_context.get(TraceHeader.PARENT_ID)
        sampling_priority = dd_context.get(TraceHeader.SAMPLING_PRIORITY)
        return trace_id, parent_id, sampling_priority
    except Exception:
        return extract_context_from_lambda_context(lambda_context)


def extract_context_custom_extractor(extractor, event, lambda_context):
    """
    Extract Datadog trace context using a custom trace extractor function
    """
    try:
        (
            trace_id,
            parent_id,
            sampling_priority,
        ) = extractor(event, lambda_context)
        return trace_id, parent_id, sampling_priority
    except Exception as e:
        logger.debug("The trace extractor returned with error %s", e)

        return None, None, None


def extract_dd_trace_context(event, lambda_context, extractor=None):
    """
    Extract Datadog trace context from the Lambda `event` object.

    Write the context to a global `dd_trace_context`, so the trace
    can be continued on the outgoing requests with the context injected.
    """
    global dd_trace_context
    trace_context_source = None
    event_source = parse_event_source(event)

    if extractor is not None:
        (
            trace_id,
            parent_id,
            sampling_priority,
        ) = extract_context_custom_extractor(extractor, event, lambda_context)
    elif "headers" in event:
        (
            trace_id,
            parent_id,
            sampling_priority,
        ) = extract_context_from_http_event_or_context(event, lambda_context)
    elif "Records" in event:
        (
            trace_id,
            parent_id,
            sampling_priority,
<<<<<<< HEAD
        ) = extract_context_from_sqs_event_or_context(event, lambda_context)
    elif event_source.equals(EventTypes.EVENTBRIDGE):
        (
            trace_id,
            parent_id,
            sampling_priority,
        ) = extract_context_from_eventbridge_event(event, lambda_context)
=======
        ) = extract_context_from_sqs_or_sns_event_or_context(event, lambda_context)
>>>>>>> 7b2adcf2
    else:
        trace_id, parent_id, sampling_priority = extract_context_from_lambda_context(
            lambda_context
        )

    if trace_id and parent_id and sampling_priority:
        logger.debug("Extracted Datadog trace context from event or context")
        metadata = {
            "trace-id": trace_id,
            "parent-id": parent_id,
            "sampling-priority": sampling_priority,
        }
        dd_trace_context = metadata.copy()
        trace_context_source = TraceContextSource.EVENT
    else:
        # AWS Lambda runtime caches global variables between invocations,
        # reset to avoid using the context from the last invocation.
        dd_trace_context = _get_xray_trace_context()
        if dd_trace_context:
            trace_context_source = TraceContextSource.XRAY
    logger.debug("extracted dd trace context %s", dd_trace_context)
    return dd_trace_context, trace_context_source


def get_dd_trace_context():
    """
    Return the Datadog trace context to be propagated on the outgoing requests.

    If the Lambda function is invoked by a Datadog-traced service, a Datadog
    trace context may already exist, and it should be used. Otherwise, use the
    current X-Ray trace entity, or the dd-trace-py context if DD_TRACE_ENABLED is true.

    Most of widely-used HTTP clients are patched to inject the context
    automatically, but this function can be used to manually inject the trace
    context to an outgoing request.
    """
    global dd_trace_context

    context = None
    xray_context = None

    try:
        xray_context = _get_xray_trace_context()  # xray (sub)segment
    except Exception as e:
        logger.debug(
            "get_dd_trace_context couldn't read from segment from x-ray, with error %s"
            % e
        )

    if xray_context and not dd_trace_context:
        context = xray_context
    elif xray_context and dd_trace_context:
        context = dd_trace_context.copy()
        context["parent-id"] = xray_context["parent-id"]
        logger.debug("Set parent id from xray trace context: %s", context["parent-id"])

    if dd_tracing_enabled:
        dd_trace_py_context = _get_dd_trace_py_context()
        if dd_trace_py_context is not None:
            context = dd_trace_py_context

    return _context_obj_to_headers(context) if context is not None else {}


def set_correlation_ids():
    """
    Create a dummy span, and overrides its trace_id and span_id, to make
    ddtrace.helpers.get_correlation_ids() return the correct ids for both
    auto and manual log correlations.

    TODO: Remove me when Datadog tracer is natively supported in Lambda.
    """
    if not is_lambda_context():
        logger.debug("set_correlation_ids is only supported in LambdaContext")
        return
    if dd_tracing_enabled:
        logger.debug("using ddtrace implementation for spans")
        return

    context = get_dd_trace_context()

    span = tracer.trace("dummy.span")
    span.trace_id = int(context[TraceHeader.TRACE_ID])
    span.span_id = int(context[TraceHeader.PARENT_ID])

    logger.debug("correlation ids set")


def inject_correlation_ids():
    """
    Override the formatter of LambdaLoggerHandler to inject datadog trace and
    span id for log correlation.

    For manual injections to custom log handlers, use `ddtrace.helpers.get_correlation_ids`
    to retrieve correlation ids (trace_id, span_id).
    """
    # Override the log format of the AWS provided LambdaLoggerHandler
    root_logger = logging.getLogger()
    for handler in root_logger.handlers:
        if (
            handler.__class__.__name__ == "LambdaLoggerHandler"
            and type(handler.formatter) == logging.Formatter
        ):
            handler.setFormatter(
                logging.Formatter(
                    "[%(levelname)s]\t%(asctime)s.%(msecs)dZ\t%(aws_request_id)s\t"
                    "[dd.trace_id=%(dd.trace_id)s dd.span_id=%(dd.span_id)s]\t%(message)s\n",
                    "%Y-%m-%dT%H:%M:%S",
                )
            )

    # Patch `logging.Logger.makeRecord` to actually inject correlation ids
    patch(logging=True)

    logger.debug("logs injection configured")


def is_lambda_context():
    """
    Return True if the X-Ray context is `LambdaContext`, rather than the
    regular `Context` (e.g., when testing lambda functions locally).
    """
    return os.environ.get(XrayDaemon.FUNCTION_NAME_HEADER_NAME, "") != ""


def set_dd_trace_py_root(trace_context_source, merge_xray_traces):
    if trace_context_source == TraceContextSource.EVENT or merge_xray_traces:
        context = dict(dd_trace_context)
        if merge_xray_traces:
            xray_context = _get_xray_trace_context()
            if xray_context is not None:
                context["parent-id"] = xray_context["parent-id"]

        headers = _context_obj_to_headers(context)
        span_context = propagator.extract(headers)
        tracer.context_provider.activate(span_context)
        logger.debug(
            "Set dd trace root context to: %s",
            (span_context.trace_id, span_context.span_id),
        )


def create_inferred_span(event, context):
    event_source = parse_event_source(event)
    try:
        if event_source.equals(
            EventTypes.API_GATEWAY, subtype=EventSubtypes.API_GATEWAY
        ):
            logger.debug("API Gateway event detected. Inferring a span")
            return create_inferred_span_from_api_gateway_event(event, context)
        elif event_source.equals(
            EventTypes.API_GATEWAY, subtype=EventSubtypes.HTTP_API
        ):
            logger.debug("HTTP API event detected. Inferring a span")
            return create_inferred_span_from_http_api_event(event, context)
        elif event_source.equals(
            EventTypes.API_GATEWAY, subtype=EventSubtypes.WEBSOCKET
        ):
            logger.debug("API Gateway Websocket event detected. Inferring a span")
            return create_inferred_span_from_api_gateway_websocket_event(event, context)
        elif event_source.equals(EventTypes.SQS):
            logger.debug("SQS event detected. Inferring a span")
            return create_inferred_span_from_sqs_event(event, context)
        elif event_source.equals(EventTypes.SNS):
            logger.debug("SNS event detected. Inferring a span")
            return create_inferred_span_from_sns_event(event, context)
        elif event_source.equals(EventTypes.KINESIS):
            logger.debug("Kinesis event detected. Inferring a span")
            return create_inferred_span_from_kinesis_event(event, context)
        elif event_source.equals(EventTypes.DYNAMODB):
            logger.debug("Dynamodb event detected. Inferring a span")
            return create_inferred_span_from_dynamodb_event(event, context)
        elif event_source.equals(EventTypes.S3):
            logger.debug("S3 event detected. Inferring a span")
            return create_inferred_span_from_s3_event(event, context)
        elif event_source.equals(EventTypes.EVENTBRIDGE):
            logger.debug("Eventbridge event detected. Inferring a span")
            return create_inferred_span_from_eventbridge_event(event, context)

    except Exception as e:
        logger.debug(
            "Unable to infer span. Detected type: {}. Reason: {}",
            event_source.to_string(),
            e,
        )
        return None
    logger.debug("Unable to infer a span: unknown event type")
    return None


def is_api_gateway_invocation_async(event):
    return (
        "headers" in event
        and "X-Amz-Invocation-Type" in event["headers"]
        and event["headers"]["X-Amz-Invocation-Type"] == "Event"
    )


def create_inferred_span_from_api_gateway_websocket_event(event, context):
    domain = event["requestContext"]["domainName"]
    endpoint = event["requestContext"]["routeKey"]
    tags = {
        "operation_name": "aws.apigateway.websocket",
        "http.url": domain + endpoint,
        "endpoint": endpoint,
        "resource_names": domain + endpoint,
        "request_id": context.aws_request_id,
        "connection_id": event["requestContext"]["connectionId"],
    }
    if is_api_gateway_invocation_async(event):
        InferredSpanInfo.set_tags(tags, tag_source="self", synchronicity="async")
    else:
        InferredSpanInfo.set_tags(tags, tag_source="self", synchronicity="sync")
    request_time_epoch = event["requestContext"]["requestTimeEpoch"]
    args = {
        "service": domain,
        "resource": domain + endpoint,
        "span_type": "web",
    }
    tracer.set_tags({"_dd.origin": "lambda"})
    span = tracer.trace("aws.apigateway.websocket", **args)
    if span:
        span.set_tags(tags)
    span.start = request_time_epoch / 1000
    return span


def create_inferred_span_from_api_gateway_event(event, context):
    domain = event["requestContext"]["domainName"]
    path = event["path"]
    tags = {
        "operation_name": "aws.apigateway.rest",
        "http.url": domain + path,
        "endpoint": path,
        "http.method": event["httpMethod"],
        "resource_names": domain + path,
        "request_id": context.aws_request_id,
    }
    if is_api_gateway_invocation_async(event):
        InferredSpanInfo.set_tags(tags, tag_source="self", synchronicity="async")
    else:
        InferredSpanInfo.set_tags(tags, tag_source="self", synchronicity="sync")
    request_time_epoch = event["requestContext"]["requestTimeEpoch"]
    args = {
        "service": domain,
        "resource": domain + path,
        "span_type": "http",
    }
    tracer.set_tags({"_dd.origin": "lambda"})
    span = tracer.trace("aws.apigateway", **args)
    if span:
        span.set_tags(tags)
    span.start = request_time_epoch / 1000
    return span


def create_inferred_span_from_http_api_event(event, context):
    domain = event["requestContext"]["domainName"]
    path = event["rawPath"]
    tags = {
        "operation_name": "aws.httpapi",
        "http.url": domain + path,
        "endpoint": path,
        "http.method": event["requestContext"]["http"]["method"],
        "resource_names": domain + path,
        "request_id": context.aws_request_id,
    }
    if is_api_gateway_invocation_async(event):
        InferredSpanInfo.set_tags(tags, tag_source="self", synchronicity="async")
    else:
        InferredSpanInfo.set_tags(tags, tag_source="self", synchronicity="sync")
    request_time_epoch = event["requestContext"]["timeEpoch"]
    args = {
        "service": domain,
        "resource": domain + path,
        "span_type": "http",
    }
    tracer.set_tags({"_dd.origin": "lambda"})
    span = tracer.trace("aws.httpapi", **args)
    if span:
        span.set_tags(tags)
    span.start = request_time_epoch / 1000
    return span


def create_inferred_span_from_sqs_event(event, context):
    trace_ctx = tracer.current_trace_context()

    event_record = get_first_record(event)
    queue_name = event_record["eventSourceARN"].split(":")[-1]
    tags = {
        "operation_name": "aws.sqs",
        "resource_names": queue_name,
    }
    InferredSpanInfo.set_tags(tags, tag_source="self", synchronicity="async")
    request_time_epoch = event_record["attributes"]["SentTimestamp"]
    args = {
        "service": "sqs",
        "resource": queue_name,
        "span_type": "web",
    }
    start_time = int(request_time_epoch) / 1000

    # logic to deal with SNS => SQS event
    sns_span = None
    if "body" in event_record:
        body_str = event_record.get("body", {})
        try:
            body = json.loads(body_str)
            if body.get("Type", "") == "Notification" and "TopicArn" in body:
                logger.debug("Found SNS message inside SQS event")
                sns_span = create_inferred_span_from_sns_event(
                    create_sns_event(body), context
                )
                sns_span.finish(finish_time=start_time)
        except Exception:
            logger.debug("Unable to create SNS span from SQS message")
            pass

    # trace context needs to be set again as it is reset
    # when sns_span.finish executes
    tracer.context_provider.activate(trace_ctx)
    tracer.set_tags({"_dd.origin": "lambda"})
    span = tracer.trace("aws.sqs", **args)
    if span:
        span.set_tags(tags)
    span.start = start_time
    if sns_span:
        span.parent_id = sns_span.span_id

    return span


def create_inferred_span_from_sns_event(event, context):
    event_record = get_first_record(event)
    topic_name = event_record["Sns"]["TopicArn"].split(":")[-1]
    tags = {
        "operation_name": "aws.sns",
        "resource_names": topic_name,
    }
    InferredSpanInfo.set_tags(tags, tag_source="self", synchronicity="async")
    sns_dt_format = "%Y-%m-%dT%H:%M:%S.%fZ"
    timestamp = event_record["Sns"]["Timestamp"]
    dt = datetime.strptime(timestamp, sns_dt_format)

    args = {
        "service": "sns",
        "resource": topic_name,
        "span_type": "web",
    }
    tracer.set_tags({"_dd.origin": "lambda"})
    span = tracer.trace("aws.sns", **args)
    if span:
        span.set_tags(tags)
    span.start = dt.replace(tzinfo=timezone.utc).timestamp()
    return span


def create_inferred_span_from_kinesis_event(event, context):
    event_record = get_first_record(event)
    stream_name = event_record["eventSourceARN"].split(":")[-1]
    tags = {
        "operation_name": "aws.kinesis",
        "resource_names": stream_name,
    }
    InferredSpanInfo.set_tags(tags, tag_source="self", synchronicity="async")
    request_time_epoch = event_record["kinesis"]["approximateArrivalTimestamp"]

    args = {
        "service": "kinesis",
        "resource": stream_name,
        "span_type": "web",
    }
    tracer.set_tags({"_dd.origin": "lambda"})
    span = tracer.trace("aws.kinesis", **args)
    if span:
        span.set_tags(tags)
    span.start = int(request_time_epoch)
    return span


def create_inferred_span_from_dynamodb_event(event, context):
    event_record = get_first_record(event)
    table_name = event_record["eventSourceARN"].split("/")[1]
    tags = {
        "operation_name": "aws.dynamodb",
        "resource_names": table_name,
    }
    InferredSpanInfo.set_tags(tags, synchronicity="async", tag_source="self")
    request_time_epoch = event_record["dynamodb"]["ApproximateCreationDateTime"]

    args = {
        "service": "dynamodb",
        "resource": table_name,
        "span_type": "web",
    }
    tracer.set_tags({"_dd.origin": "lambda"})
    span = tracer.trace("aws.dynamodb", **args)
    if span:
        span.set_tags(tags)
    span.start = int(request_time_epoch)
    return span


def create_inferred_span_from_s3_event(event, context):
    event_record = get_first_record(event)
    bucket_name = event_record["s3"]["bucket"]["name"]
    tags = {
        "operation_name": "aws.s3",
        "resource_names": bucket_name,
    }
    InferredSpanInfo.set_tags(tags, synchronicity="async", tag_source="self")
    dt_format = "%Y-%m-%dT%H:%M:%S.%fZ"
    timestamp = event_record["eventTime"]
    dt = datetime.strptime(timestamp, dt_format)

    args = {
        "service": "s3",
        "resource": bucket_name,
        "span_type": "web",
    }
    tracer.set_tags({"_dd.origin": "lambda"})
    span = tracer.trace("aws.s3", **args)
    if span:
        span.set_tags(tags)
    span.start = dt.replace(tzinfo=timezone.utc).timestamp()
    return span


def create_inferred_span_from_eventbridge_event(event, context):
    source = event["source"]
    tags = {
        "operation_name": "aws.eventbridge",
        "resource_names": source,
    }
    InferredSpanInfo.set_tags(
        tags,
        synchronicity="async",
        tag_source="self",
    )
    dt_format = "%Y-%m-%dT%H:%M:%SZ"
    timestamp = event["time"]
    dt = datetime.strptime(timestamp, dt_format)

    args = {
        "service": "eventbridge",
        "resource": source,
        "span_type": "web",
    }
    tracer.set_tags({"_dd.origin": "lambda"})
    span = tracer.trace("aws.eventbridge", **args)
    if span:
        span.set_tags(tags)
    span.start = dt.replace(tzinfo=timezone.utc).timestamp()
    return span


def create_function_execution_span(
    context,
    function_name,
    is_cold_start,
    trace_context_source,
    merge_xray_traces,
    trigger_tags,
    parent_span=None,
):
    tags = {}
    if context:
        function_arn = (context.invoked_function_arn or "").lower()
        tk = function_arn.split(":")
        function_arn = ":".join(tk[0:7]) if len(tk) > 7 else function_arn
        function_version = tk[7] if len(tk) > 7 else "$LATEST"
        tags = {
            "cold_start": str(is_cold_start).lower(),
            "function_arn": function_arn,
            "function_version": function_version,
            "request_id": context.aws_request_id,
            "resource_names": context.function_name,
            "functionname": context.function_name.lower()
            if context.function_name
            else None,
            "datadog_lambda": datadog_lambda_version,
            "dd_trace": ddtrace_version,
            "span.name": "aws.lambda",
        }
    if trace_context_source == TraceContextSource.XRAY and merge_xray_traces:
        tags["_dd.parent_source"] = trace_context_source
    tags.update(trigger_tags)
    args = {
        "service": "aws.lambda",
        "resource": function_name,
        "span_type": "serverless",
    }
    tracer.set_tags({"_dd.origin": "lambda"})
    span = tracer.trace("aws.lambda", **args)
    if span:
        span.set_tags(tags)
    if parent_span:
        span.parent_id = parent_span.span_id
    return span


class InferredSpanInfo(object):
    BASE_NAME = "_inferred_span"
    SYNCHRONICITY = f"{BASE_NAME}.synchronicity"
    TAG_SOURCE = f"{BASE_NAME}.tag_source"

    @classmethod
    def set_tags(
        cls,
        tags: Dict[str, str],
        synchronicity: Optional[Literal["sync", "async"]] = None,
        tag_source: Optional[Literal["labmda", "self"]] = None,
    ):
        if synchronicity is not None:
            tags[cls.SYNCHRONICITY] = str(synchronicity)
        if tag_source is not None:
            tags[cls.TAG_SOURCE] = str(tag_source)<|MERGE_RESOLUTION|>--- conflicted
+++ resolved
@@ -297,17 +297,13 @@
             trace_id,
             parent_id,
             sampling_priority,
-<<<<<<< HEAD
-        ) = extract_context_from_sqs_event_or_context(event, lambda_context)
+        ) = extract_context_from_sqs_or_sns_event_or_context(event, lambda_context)
     elif event_source.equals(EventTypes.EVENTBRIDGE):
         (
             trace_id,
             parent_id,
             sampling_priority,
         ) = extract_context_from_eventbridge_event(event, lambda_context)
-=======
-        ) = extract_context_from_sqs_or_sns_event_or_context(event, lambda_context)
->>>>>>> 7b2adcf2
     else:
         trace_id, parent_id, sampling_priority = extract_context_from_lambda_context(
             lambda_context
