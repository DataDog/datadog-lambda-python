--- conflicted
+++ resolved
@@ -449,7 +449,6 @@
         "operation_name": "aws.apigateway.websocket",
         "http.url": domain + endpoint,
         "endpoint": endpoint,
-<<<<<<< HEAD
         "resource_names": endpoint,
         "apiid": request_context["apiId"],
         "apiname": request_context["apiId"],
@@ -458,21 +457,12 @@
         "connection_id": request_context["connectionId"],
         "event_type": request_context["eventType"],
         "message_direction": request_context["messageDirection"],
-        InferredSpanTags.INHERIT_LAMBDA_TAG: False,
-        InferredSpanTags.IS_ASYNC_TAG: is_api_gateway_invocation_async(event),
     }
     request_time_epoch = request_context["requestTimeEpoch"]
-=======
-        "resource_names": domain + endpoint,
-        "request_id": context.aws_request_id,
-        "connection_id": event["requestContext"]["connectionId"],
-    }
     if is_api_gateway_invocation_async(event):
         InferredSpanInfo.set_tags(tags, tag_source="self", synchronicity="async")
     else:
         InferredSpanInfo.set_tags(tags, tag_source="self", synchronicity="sync")
-    request_time_epoch = event["requestContext"]["requestTimeEpoch"]
->>>>>>> 6901afa3
     args = {
         "service": domain,
         "resource": endpoint,
@@ -495,28 +485,18 @@
         "operation_name": "aws.apigateway.rest",
         "http.url": domain + path,
         "endpoint": path,
-<<<<<<< HEAD
         "http.method": method,
         "resource_names": method + path,
         "apiid": request_context["apiId"],
         "apiname": request_context["apiId"],
         "stage": request_context["stage"],
         "request_id": request_context["requestId"],
-        InferredSpanTags.INHERIT_LAMBDA_TAG: False,
-        InferredSpanTags.IS_ASYNC_TAG: is_api_gateway_invocation_async(event),
     }
     request_time_epoch = request_context["requestTimeEpoch"]
-=======
-        "http.method": event["httpMethod"],
-        "resource_names": domain + path,
-        "request_id": context.aws_request_id,
-    }
     if is_api_gateway_invocation_async(event):
         InferredSpanInfo.set_tags(tags, tag_source="self", synchronicity="async")
     else:
         InferredSpanInfo.set_tags(tags, tag_source="self", synchronicity="sync")
-    request_time_epoch = event["requestContext"]["requestTimeEpoch"]
->>>>>>> 6901afa3
     args = {
         "service": domain,
         "resource": method + path,
@@ -545,22 +525,15 @@
         "http.user_agent": request_context["http"]["userAgent"],
         "resource_names": method + path,
         "request_id": context.aws_request_id,
-<<<<<<< HEAD
         "apiid": request_context["apiId"],
         "apiname": request_context["apiId"],
         "stage": request_context["stage"],
-        InferredSpanTags.INHERIT_LAMBDA_TAG: False,
-        InferredSpanTags.IS_ASYNC_TAG: is_api_gateway_invocation_async(event),
     }
     request_time_epoch = request_context["timeEpoch"]
-=======
-    }
     if is_api_gateway_invocation_async(event):
         InferredSpanInfo.set_tags(tags, tag_source="self", synchronicity="async")
     else:
         InferredSpanInfo.set_tags(tags, tag_source="self", synchronicity="sync")
-    request_time_epoch = event["requestContext"]["timeEpoch"]
->>>>>>> 6901afa3
     args = {
         "service": domain,
         "resource": method + path,
@@ -581,15 +554,10 @@
     tags = {
         "operation_name": "aws.sqs",
         "resource_names": queue_name,
-<<<<<<< HEAD
         "queuename": queue_name,
         "event_source_arn": event_source_arn,
         "receipt_handle": event_record["receiptHandle"],
         "sender_id": event_record["attributes"]["SenderId"],
-        InferredSpanTags.INHERIT_LAMBDA_TAG: False,
-        InferredSpanTags.IS_ASYNC_TAG: True,
-=======
->>>>>>> 6901afa3
     }
     InferredSpanInfo.set_tags(tags, tag_source="self", synchronicity="async")
     request_time_epoch = event_record["attributes"]["SentTimestamp"]
@@ -614,7 +582,6 @@
     tags = {
         "operation_name": "aws.sns",
         "resource_names": topic_name,
-<<<<<<< HEAD
         "topicname": topic_name,
         "topic_arn": topic_arn,
         "message_id": sns_message["MessageId"],
@@ -622,10 +589,6 @@
         "message": sns_message["Message"],
         "subject": sns_message["Subject"],
         "event_subscription_arn": event_record["EventSubscriptionArn"],
-        InferredSpanTags.INHERIT_LAMBDA_TAG: False,
-        InferredSpanTags.IS_ASYNC_TAG: True,
-=======
->>>>>>> 6901afa3
     }
     InferredSpanInfo.set_tags(tags, tag_source="self", synchronicity="async")
     sns_dt_format = "%Y-%m-%dT%H:%M:%S.%fZ"
@@ -654,7 +617,6 @@
     tags = {
         "operation_name": "aws.kinesis",
         "resource_names": stream_name,
-<<<<<<< HEAD
         "streamname": stream_name,
         "shardid": shard_id,
         "event_source_arn": event_source_arn,
@@ -662,10 +624,6 @@
         "event_name": event_record["eventName"],
         "event_version": event_record["eventVersion"],
         "partition_key": event_record["kinesis"]["partitionKey"],
-        InferredSpanTags.INHERIT_LAMBDA_TAG: False,
-        InferredSpanTags.IS_ASYNC_TAG: True,
-=======
->>>>>>> 6901afa3
     }
     InferredSpanInfo.set_tags(tags, tag_source="self", synchronicity="async")
     request_time_epoch = event_record["kinesis"]["approximateArrivalTimestamp"]
@@ -691,7 +649,6 @@
     tags = {
         "operation_name": "aws.dynamodb",
         "resource_names": table_name,
-<<<<<<< HEAD
         "tablename": table_name,
         "event_source_arn": event_source_arn,
         "event_id": event_record["eventID"],
@@ -699,15 +656,8 @@
         "event_version": event_record["eventVersion"],
         "stream_view_type": dynamodb_message["StreamViewType"],
         "size_bytes": dynamodb_message["SizeBytes"],
-        InferredSpanTags.INHERIT_LAMBDA_TAG: False,
-        InferredSpanTags.IS_ASYNC_TAG: True,
-    }
-    request_time_epoch = dynamodb_message["ApproximateCreationDateTime"]
-=======
     }
     InferredSpanInfo.set_tags(tags, synchronicity="async", tag_source="self")
-    request_time_epoch = event_record["dynamodb"]["ApproximateCreationDateTime"]
->>>>>>> 6901afa3
 
     args = {
         "service": "dynamodb",
@@ -728,17 +678,12 @@
     tags = {
         "operation_name": "aws.s3",
         "resource_names": bucket_name,
-<<<<<<< HEAD
         "event_name": event_record["eventName"],
         "bucketname": bucket_name,
         "bucket_arn": event_record["s3"]["bucket"]["arn"],
         "object_key": event_record["s3"]["object"]["key"],
         "object_size": event_record["s3"]["object"]["size"],
         "object_etag": event_record["s3"]["bucket"],
-        InferredSpanTags.INHERIT_LAMBDA_TAG: False,
-        InferredSpanTags.IS_ASYNC_TAG: True,
-=======
->>>>>>> 6901afa3
     }
     InferredSpanInfo.set_tags(tags, synchronicity="async", tag_source="self")
     dt_format = "%Y-%m-%dT%H:%M:%S.%fZ"
@@ -763,12 +708,7 @@
     tags = {
         "operation_name": "aws.eventbridge",
         "resource_names": source,
-<<<<<<< HEAD
         "detail_type": event["detail-type"],
-        InferredSpanTags.INHERIT_LAMBDA_TAG: False,
-        InferredSpanTags.IS_ASYNC_TAG: True,
-=======
->>>>>>> 6901afa3
     }
     InferredSpanInfo.set_tags(
         tags,
