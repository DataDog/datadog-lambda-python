# Unless explicitly stated otherwise all files in this repository are licensed
# under the Apache License Version 2.0.
# This product includes software developed at Datadog (https://www.datadoghq.com/).
# Copyright 2019 Datadog, Inc.
import os
import logging
import traceback
import ujson as json
from importlib import import_module
from time import time_ns

<<<<<<< HEAD
from datadog_lambda.asm import asm_start_response, asm_start_request
=======
from datadog_lambda.asm import asm_set_context, asm_start_response, asm_start_request
from datadog_lambda.dsm import set_dsm_context
>>>>>>> ae7df53a
from datadog_lambda.extension import should_use_extension, flush_extension
from datadog_lambda.cold_start import (
    set_cold_start,
    is_cold_start,
    is_proactive_init,
    is_new_sandbox,
    ColdStartTracer,
)
from datadog_lambda.config import config
from datadog_lambda.constants import (
    TraceContextSource,
    XraySubsegment,
    Headers,
)
from datadog_lambda.module_name import modify_module_name
from datadog_lambda.span_pointers import calculate_span_pointers
from datadog_lambda.tag_object import tag_object
from datadog_lambda.tracing import (
    extract_dd_trace_context,
    create_dd_dummy_metadata_subsegment,
    inject_correlation_ids,
    mark_trace_as_error_for_5xx_responses,
    set_correlation_ids,
    set_dd_trace_py_root,
    create_function_execution_span,
    create_inferred_span,
    InferredSpanInfo,
    is_authorizer_response,
    tracer,
    propagator,
)
from datadog_lambda.trigger import (
    extract_trigger_tags,
    extract_http_status_code_tag,
)

if config.profiling_enabled:
    from ddtrace.profiling import profiler

if config.llmobs_enabled:
    from ddtrace.llmobs import LLMObs

if config.exception_replay_enabled:
    from ddtrace.debugging._exception.replay import SpanExceptionHandler
    from ddtrace.debugging._uploader import LogsIntakeUploaderV1

logger = logging.getLogger(__name__)

DD_REQUESTS_SERVICE_NAME = "DD_REQUESTS_SERVICE_NAME"
DD_SERVICE = "DD_SERVICE"

init_timestamp_ns = time_ns()

"""
Usage:

import requests
from datadog_lambda.wrapper import datadog_lambda_wrapper
from datadog_lambda.metric import lambda_metric

@datadog_lambda_wrapper
def my_lambda_handle(event, context):
    lambda_metric("my_metric", 10)
    requests.get("https://www.datadoghq.com")
"""


class _NoopDecorator(object):
    def __init__(self, func):
        self.func = func

    def __call__(self, *args, **kwargs):
        return self.func(*args, **kwargs)


class _LambdaDecorator(object):
    """
    Decorator to automatically initialize Datadog API client, flush metrics,
    and extracts/injects trace context.
    """

    _force_wrap = False

    def __new__(cls, func):
        """
        If the decorator is accidentally applied to the same function multiple times,
        wrap only once.

        If _force_wrap, always return a real decorator, useful for unit tests.
        """
        try:
            if cls._force_wrap or not isinstance(func, _LambdaDecorator):
                wrapped = super(_LambdaDecorator, cls).__new__(cls)
                logger.debug("datadog_lambda_wrapper wrapped")
                return wrapped
            else:
                logger.debug("datadog_lambda_wrapper already wrapped")
                return _NoopDecorator(func)
        except Exception as e:
            logger.error(format_err_with_traceback(e))
            return func

    def __init__(self, func):
        """Executes when the wrapped function gets wrapped"""
        try:
            self.func = func
            self.trace_extractor = None
            self.span = None
            self.inferred_span = None
            self.response = None

            if config.profiling_enabled:
                self.prof = profiler.Profiler(env=config.env, service=config.service)

            if config.trace_extractor:
                extractor_parts = config.trace_extractor.rsplit(".", 1)
                if len(extractor_parts) == 2:
                    (mod_name, extractor_name) = extractor_parts
                    modified_extractor_name = modify_module_name(mod_name)
                    extractor_module = import_module(modified_extractor_name)
                    self.trace_extractor = getattr(extractor_module, extractor_name)

            # Inject trace correlation ids to logs
            if config.logs_injection:
                inject_correlation_ids()

            # This prevents a breaking change in ddtrace v0.49 regarding the service name
            # in requests-related spans
            os.environ[DD_REQUESTS_SERVICE_NAME] = os.environ.get(
                DD_SERVICE, "aws.lambda"
            )

            # Enable LLM Observability
            if config.llmobs_enabled:
                LLMObs.enable()

            # Enable Exception Replay
            if config.exception_replay_enabled:
                logger.debug("Enabling exception replay")
                SpanExceptionHandler.enable()

            logger.debug("datadog_lambda_wrapper initialized")
        except Exception as e:
            logger.error(format_err_with_traceback(e))

    def __call__(self, event, context, **kwargs):
        """Executes when the wrapped function gets called"""
        self._before(event, context)
        try:
            self.response = self.func(event, context, **kwargs)
            return self.response
        except Exception:
            from datadog_lambda.metric import submit_errors_metric

            submit_errors_metric(context)

            if self.span:
                self.span.set_traceback()
            raise
        finally:
            self._after(event, context)

    def _inject_authorizer_span_headers(self, request_id):
        reference_span = self.inferred_span if self.inferred_span else self.span
        assert reference_span.finished
        # the finish_time_ns should be set as the end of the inferred span if it exist
        #  or the end of the current span
        finish_time_ns = (
            reference_span.start_ns + reference_span.duration_ns
            if reference_span is not None
            and hasattr(reference_span, "start_ns")
            and hasattr(reference_span, "duration_ns")
            else time_ns()
        )
        injected_headers = {}
        source_span = self.inferred_span if self.inferred_span else self.span
        span_context = source_span.context
        propagator.inject(span_context, injected_headers)
        injected_headers[Headers.Parent_Span_Finish_Time] = finish_time_ns
        if request_id is not None:
            injected_headers[Headers.Authorizing_Request_Id] = request_id

        import base64

        datadog_data = base64.b64encode(
            json.dumps(injected_headers, escape_forward_slashes=False).encode()
        ).decode()
        self.response.setdefault("context", {})
        self.response["context"]["_datadog"] = datadog_data

    def _before(self, event, context):
        try:
            self.response = None
            set_cold_start(init_timestamp_ns)

            if not should_use_extension:
                from datadog_lambda.metric import submit_invocations_metric

                submit_invocations_metric(context)

            self.trigger_tags = extract_trigger_tags(event, context)
            # Extract Datadog trace context and source from incoming requests
            dd_context, trace_context_source, event_source = extract_dd_trace_context(
                event,
                context,
                extractor=self.trace_extractor,
                decode_authorizer_context=config.decode_authorizer_context,
            )
            self.event_source = event_source
            # Create a Datadog X-Ray subsegment with the trace context
            if dd_context and trace_context_source == TraceContextSource.EVENT:
                create_dd_dummy_metadata_subsegment(
                    {
                        "trace-id": str(dd_context.trace_id),
                        "parent-id": str(dd_context.span_id),
                        "sampling-priority": str(dd_context.sampling_priority),
                    },
                    XraySubsegment.TRACE_KEY,
                )

            if config.trace_enabled:
                set_dd_trace_py_root(trace_context_source, config.merge_xray_traces)
                if config.make_inferred_span:
                    self.inferred_span = create_inferred_span(
                        event, context, event_source, config.decode_authorizer_context
                    )
<<<<<<< HEAD
=======
                if config.data_streams_enabled:
                    set_dsm_context(event, event_source)

                if config.appsec_enabled:
                    asm_set_context(event_source)

>>>>>>> ae7df53a
                self.span = create_function_execution_span(
                    context=context,
                    function_name=config.function_name,
                    is_cold_start=is_cold_start(),
                    is_proactive_init=is_proactive_init(),
                    trace_context_source=trace_context_source,
                    merge_xray_traces=config.merge_xray_traces,
                    trigger_tags=self.trigger_tags,
                    parent_span=self.inferred_span,
                    span_pointers=calculate_span_pointers(event_source, event),
                )
                if config.appsec_enabled:
                    asm_start_request(self.span, event, event_source, self.trigger_tags)
            else:
                set_correlation_ids()
            if config.profiling_enabled and is_new_sandbox():
                self.prof.start(stop_on_exit=False, profile_children=True)
            logger.debug("datadog_lambda_wrapper _before() done")
        except Exception as e:
            logger.error(format_err_with_traceback(e))

    def _after(self, event, context):
        try:
            status_code = extract_http_status_code_tag(self.trigger_tags, self.response)
            if status_code:
                self.trigger_tags["http.status_code"] = status_code
                mark_trace_as_error_for_5xx_responses(context, status_code, self.span)

            # Create a new dummy Datadog subsegment for function trigger tags so we
            # can attach them to X-Ray spans when hybrid tracing is used
            if self.trigger_tags:
                create_dd_dummy_metadata_subsegment(
                    self.trigger_tags, XraySubsegment.LAMBDA_FUNCTION_TAGS_KEY
                )
            should_trace_cold_start = config.cold_start_tracing and is_new_sandbox()
            if should_trace_cold_start:
                trace_ctx = tracer.current_trace_context()

            if self.span:
                if config.capture_payload_enabled:
                    tag_object(self.span, "function.request", event)
                    tag_object(self.span, "function.response", self.response)

                if status_code:
                    self.span.set_tag("http.status_code", status_code)

                if config.appsec_enabled:
                    asm_start_response(
                        self.span,
                        status_code,
                        self.event_source,
                        response=self.response,
                    )

                self.span.finish()

            if self.inferred_span:
                if status_code:
                    self.inferred_span.set_tag("http.status_code", status_code)

                if config.service:
                    self.inferred_span.set_tag("peer.service", config.service)

                if InferredSpanInfo.is_async(self.inferred_span) and self.span:
                    self.inferred_span.finish(finish_time=self.span.start)
                else:
                    self.inferred_span.finish()

            if should_trace_cold_start:
                try:
                    following_span = self.span or self.inferred_span
                    ColdStartTracer(
                        tracer,
                        config.function_name,
                        following_span.start_ns,
                        trace_ctx,
                        config.min_cold_start_trace_duration,
                        config.cold_start_trace_skip_lib,
                    ).trace()
                except Exception as e:
                    logger.debug("Failed to create cold start spans. %s", e)

            if not config.flush_to_log or should_use_extension:
                from datadog_lambda.metric import flush_stats

                flush_stats(context)
            if should_use_extension and config.local_test:
                # when testing locally, the extension does not know when an
                # invocation completes because it does not have access to the
                # logs api
                flush_extension()

            if config.llmobs_enabled:
                LLMObs.flush()

            # Flush exception replay
            if config.exception_replay_enabled:
                LogsIntakeUploaderV1._instance.periodic()

            if config.encode_authorizer_context and is_authorizer_response(
                self.response
            ):
                self._inject_authorizer_span_headers(
                    event.get("requestContext", {}).get("requestId")
                )
            logger.debug("datadog_lambda_wrapper _after() done")
        except Exception as e:
            logger.error(format_err_with_traceback(e))


def format_err_with_traceback(e):
    tb = traceback.format_exc().replace("\n", "\r")
    return f"Error {e}. Traceback: {tb}"


datadog_lambda_wrapper = _LambdaDecorator<|MERGE_RESOLUTION|>--- conflicted
+++ resolved
@@ -9,12 +9,9 @@
 from importlib import import_module
 from time import time_ns
 
-<<<<<<< HEAD
 from datadog_lambda.asm import asm_start_response, asm_start_request
-=======
 from datadog_lambda.asm import asm_set_context, asm_start_response, asm_start_request
-from datadog_lambda.dsm import set_dsm_context
->>>>>>> ae7df53a
+
 from datadog_lambda.extension import should_use_extension, flush_extension
 from datadog_lambda.cold_start import (
     set_cold_start,
@@ -241,15 +238,10 @@
                     self.inferred_span = create_inferred_span(
                         event, context, event_source, config.decode_authorizer_context
                     )
-<<<<<<< HEAD
-=======
-                if config.data_streams_enabled:
-                    set_dsm_context(event, event_source)
 
                 if config.appsec_enabled:
                     asm_set_context(event_source)
 
->>>>>>> ae7df53a
                 self.span = create_function_execution_span(
                     context=context,
                     function_name=config.function_name,
