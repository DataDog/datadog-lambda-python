# Unless explicitly stated otherwise all files in this repository are licensed
# under the Apache License Version 2.0.
# This product includes software developed at Datadog (https://www.datadoghq.com/).
# Copyright 2019 Datadog, Inc.

import os
import logging
import traceback

from datadog_lambda.extension import should_use_extension, flush_extension
from datadog_lambda.cold_start import set_cold_start, is_cold_start
from datadog_lambda.metric import (
    lambda_stats,
    submit_invocations_metric,
    submit_errors_metric,
)
from datadog_lambda.patch import patch_all
from datadog_lambda.tracing import (
    extract_dd_trace_context,
    begin_dd_dummy_metadata_subsegment,
    end_dd_dummy_metadata_subsegment,
    inject_correlation_ids,
    dd_tracing_enabled,
    set_correlation_ids,
    set_dd_trace_py_root,
    create_function_execution_span,
)
from datadog_lambda.trigger import extract_trigger_tags, set_http_status_code_tag

logger = logging.getLogger(__name__)


"""
Usage:

import requests
from datadog_lambda.wrapper import datadog_lambda_wrapper
from datadog_lambda.metric import lambda_metric

@datadog_lambda_wrapper
def my_lambda_handle(event, context):
    lambda_metric("my_metric", 10)
    requests.get("https://www.datadoghq.com")
"""


class _NoopDecorator(object):
    def __init__(self, func):
        self.func = func

    def __call__(self, *args, **kwargs):
        return self.func(*args, **kwargs)


class _LambdaDecorator(object):
    """
    Decorator to automatically initialize Datadog API client, flush metrics,
    and extracts/injects trace context.
    """

    _force_wrap = False

    def __new__(cls, func):
        """
        If the decorator is accidentally applied to the same function multiple times,
        wrap only once.

        If _force_wrap, always return a real decorator, useful for unit tests.
        """
        try:
            if cls._force_wrap or not isinstance(func, _LambdaDecorator):
                wrapped = super(_LambdaDecorator, cls).__new__(cls)
                logger.debug("datadog_lambda_wrapper wrapped")
                return wrapped
            else:
                logger.debug("datadog_lambda_wrapper already wrapped")
                return _NoopDecorator(func)
        except Exception:
            traceback.print_exc()
            return func

    def __init__(self, func):
        """Executes when the wrapped function gets wrapped"""
        try:
            self.func = func
            self.flush_to_log = os.environ.get("DD_FLUSH_TO_LOG", "").lower() == "true"
            self.logs_injection = (
                os.environ.get("DD_LOGS_INJECTION", "true").lower() == "true"
            )
            self.merge_xray_traces = (
                os.environ.get("DD_MERGE_XRAY_TRACES", "false").lower() == "true"
            )
            self.function_name = os.environ.get("AWS_LAMBDA_FUNCTION_NAME", "function")

            # Inject trace correlation ids to logs
            if self.logs_injection:
                inject_correlation_ids()

            # Patch third-party libraries for tracing
            patch_all()

            logger.debug("datadog_lambda_wrapper initialized")
        except Exception:
            traceback.print_exc()

    def __call__(self, event, context, **kwargs):
        """Executes when the wrapped function gets called"""
        dd_dummy_subsegment = self._before(event, context)
        response = None
        try:
            response = self.func(event, context, **kwargs)
            return response
        except Exception:
            submit_errors_metric(context)
            if self.span:
                self.span.set_traceback()
            raise
        finally:
            self._after(event, context, response, dd_dummy_subsegment)

    def _before(self, event, context):
        try:

            set_cold_start()
            submit_invocations_metric(context)
<<<<<<< HEAD
            # Extract trigger tags from the event
            trigger_tags = extract_trigger_tags(event, context)
            # Extract Datadog trace context and source from incoming requests
            dd_context, trace_context_source = extract_dd_trace_context(event)
            # Create a Datadog X-Ray subsegment
            dd_dummy_subsegment = begin_dd_dummy_metadata_subsegment(
                dd_context, trace_context_source, trigger_tags
            )
=======
            # Extract Datadog trace context from incoming requests
            dd_context = extract_dd_trace_context(event, context)
>>>>>>> 96460808

            self.span = None
            if dd_tracing_enabled:
                set_dd_trace_py_root(trace_context_source, self.merge_xray_traces)
                self.span = create_function_execution_span(
                    context,
                    self.function_name,
                    is_cold_start(),
                    trace_context_source,
                    self.merge_xray_traces,
                    trigger_tags,
                )
            else:
                set_correlation_ids()

            logger.debug("datadog_lambda_wrapper _before() done")
            return dd_dummy_subsegment
        except Exception:
            traceback.print_exc()

    def _after(self, event, context, response, dd_dummy_subsegment):
        try:
            if not self.flush_to_log or should_use_extension:
                lambda_stats.flush(float("inf"))
            if should_use_extension:
                flush_extension()

            if self.span:
                set_http_status_code_tag(self.span, response)
                self.span.finish()
            end_dd_dummy_metadata_subsegment(dd_dummy_subsegment)
            logger.debug("datadog_lambda_wrapper _after() done")
        except Exception:
            traceback.print_exc()


datadog_lambda_wrapper = _LambdaDecorator<|MERGE_RESOLUTION|>--- conflicted
+++ resolved
@@ -17,8 +17,7 @@
 from datadog_lambda.patch import patch_all
 from datadog_lambda.tracing import (
     extract_dd_trace_context,
-    begin_dd_dummy_metadata_subsegment,
-    end_dd_dummy_metadata_subsegment,
+    create_dd_dummy_metadata_subsegment,
     inject_correlation_ids,
     dd_tracing_enabled,
     set_correlation_ids,
@@ -105,7 +104,7 @@
 
     def __call__(self, event, context, **kwargs):
         """Executes when the wrapped function gets called"""
-        dd_dummy_subsegment = self._before(event, context)
+        self._before(event, context)
         response = None
         try:
             response = self.func(event, context, **kwargs)
@@ -116,26 +115,21 @@
                 self.span.set_traceback()
             raise
         finally:
-            self._after(event, context, response, dd_dummy_subsegment)
+            self._after(event, context, response)
 
     def _before(self, event, context):
         try:
 
             set_cold_start()
             submit_invocations_metric(context)
-<<<<<<< HEAD
             # Extract trigger tags from the event
             trigger_tags = extract_trigger_tags(event, context)
             # Extract Datadog trace context and source from incoming requests
-            dd_context, trace_context_source = extract_dd_trace_context(event)
+            dd_context, trace_context_source = extract_dd_trace_context(event, context)
             # Create a Datadog X-Ray subsegment
-            dd_dummy_subsegment = begin_dd_dummy_metadata_subsegment(
+            create_dd_dummy_metadata_subsegment(
                 dd_context, trace_context_source, trigger_tags
             )
-=======
-            # Extract Datadog trace context from incoming requests
-            dd_context = extract_dd_trace_context(event, context)
->>>>>>> 96460808
 
             self.span = None
             if dd_tracing_enabled:
@@ -152,11 +146,10 @@
                 set_correlation_ids()
 
             logger.debug("datadog_lambda_wrapper _before() done")
-            return dd_dummy_subsegment
         except Exception:
             traceback.print_exc()
 
-    def _after(self, event, context, response, dd_dummy_subsegment):
+    def _after(self, event, context, response):
         try:
             if not self.flush_to_log or should_use_extension:
                 lambda_stats.flush(float("inf"))
@@ -166,7 +159,6 @@
             if self.span:
                 set_http_status_code_tag(self.span, response)
                 self.span.finish()
-            end_dd_dummy_metadata_subsegment(dd_dummy_subsegment)
             logger.debug("datadog_lambda_wrapper _after() done")
         except Exception:
             traceback.print_exc()
