# Unless explicitly stated otherwise all files in this repository are licensed
# under the Apache License Version 2.0.
# This product includes software developed at Datadog (https://www.datadoghq.com/).
# Copyright 2019 Datadog, Inc.

import base64
import os
import logging
import traceback
from importlib import import_module
import json
from time import time_ns
from ddtrace.propagation.http import HTTPPropagator

from datadog_lambda.extension import should_use_extension, flush_extension
from datadog_lambda.cold_start import set_cold_start, is_cold_start
from datadog_lambda.constants import (
    TraceContextSource,
    XraySubsegment,
    Headers,
)
from datadog_lambda.metric import (
    flush_stats,
    submit_invocations_metric,
    submit_errors_metric,
)
from datadog_lambda.module_name import modify_module_name
from datadog_lambda.patch import patch_all
from datadog_lambda.tracing import (
    extract_dd_trace_context,
    create_dd_dummy_metadata_subsegment,
    inject_correlation_ids,
    dd_tracing_enabled,
    mark_trace_as_error_for_5xx_responses,
    set_correlation_ids,
    set_dd_trace_py_root,
    create_function_execution_span,
    create_inferred_span,
    InferredSpanInfo,
)
from datadog_lambda.trigger import (
    extract_trigger_tags,
    extract_http_status_code_tag,
)
from datadog_lambda.tag_object import tag_object

profiling_env_var = os.environ.get("DD_PROFILING_ENABLED", "false").lower() == "true"
if profiling_env_var:
    from ddtrace.profiling import profiler

logger = logging.getLogger(__name__)

dd_capture_lambda_payload_enabled = (
    os.environ.get("DD_CAPTURE_LAMBDA_PAYLOAD", "false").lower() == "true"
)
service_env_var = os.environ.get("DD_SERVICE", "DefaultServiceName")
env_env_var = os.environ.get("DD_ENV", None)

"""
Usage:

import requests
from datadog_lambda.wrapper import datadog_lambda_wrapper
from datadog_lambda.metric import lambda_metric

@datadog_lambda_wrapper
def my_lambda_handle(event, context):
    lambda_metric("my_metric", 10)
    requests.get("https://www.datadoghq.com")
"""


class _NoopDecorator(object):
    def __init__(self, func):
        self.func = func

    def __call__(self, *args, **kwargs):
        return self.func(*args, **kwargs)


class _LambdaDecorator(object):
    """
    Decorator to automatically initialize Datadog API client, flush metrics,
    and extracts/injects trace context.
    """

    _force_wrap = False

    def __new__(cls, func):
        """
        If the decorator is accidentally applied to the same function multiple times,
        wrap only once.

        If _force_wrap, always return a real decorator, useful for unit tests.
        """
        print('[Amy:datadog-lambda-python:wrapper.py:__new__] :]') 
        try:
            if cls._force_wrap or not isinstance(func, _LambdaDecorator):
                wrapped = super(_LambdaDecorator, cls).__new__(cls)
                logger.debug("datadog_lambda_wrapper wrapped")
                return wrapped
            else:
                logger.debug("datadog_lambda_wrapper already wrapped")
                return _NoopDecorator(func)
        except Exception:
            traceback.print_exc()
            return func

    def __init__(self, func):
        """Executes when the wrapped function gets wrapped"""
        print('[Amy:datadog-lambda-python:wrapper.py:__init__] ;)') 
        try:
            self.func = func
            self.flush_to_log = os.environ.get("DD_FLUSH_TO_LOG", "").lower() == "true"
            self.logs_injection = (
                os.environ.get("DD_LOGS_INJECTION", "true").lower() == "true"
            )
            self.merge_xray_traces = (
                os.environ.get("DD_MERGE_XRAY_TRACES", "false").lower() == "true"
            )
            self.function_name = os.environ.get("AWS_LAMBDA_FUNCTION_NAME", "function")
            self.extractor_env = os.environ.get("DD_TRACE_EXTRACTOR", None)
            self.trace_extractor = None
            self.span = None
            self.inferred_span = None
            self.make_inferred_span = (
                os.environ.get("DD_TRACE_MANAGED_SERVICES", "true").lower() == "true"
            )
            self.encode_authorizer_context = (
                os.environ.get("DD_ENCODE_AUTHORIZER_CONTEXT", "true").lower() == "true"
            )
            self.decode_authorizer_context = (
                os.environ.get("DD_DECODE_AUTHORIZER_CONTEXT", "true").lower() == "true"
            )
            self.response = None
            if profiling_env_var:
                self.prof = profiler.Profiler(env=env_env_var, service=service_env_var)
            if self.extractor_env:
                extractor_parts = self.extractor_env.rsplit(".", 1)
                if len(extractor_parts) == 2:
                    (mod_name, extractor_name) = extractor_parts
                    modified_extractor_name = modify_module_name(mod_name)
                    extractor_module = import_module(modified_extractor_name)
                    self.trace_extractor = getattr(extractor_module, extractor_name)

            # Inject trace correlation ids to logs
            if self.logs_injection:
                inject_correlation_ids()

            # This prevents a breaking change in ddtrace v0.49 regarding the service name
            # in requests-related spans
            os.environ["DD_REQUESTS_SERVICE_NAME"] = os.environ.get(
                "DD_SERVICE", "aws.lambda"
            )
            # Patch third-party libraries for tracing
            patch_all()

            logger.debug("datadog_lambda_wrapper initialized")
        except Exception:
            traceback.print_exc()

    def __call__(self, event, context, **kwargs):
        """Executes when the wrapped function gets called"""
        print('[Amy:datadog-lambda-python:wrapper.py:__call__] :)')
        self.prof.increment_invocations()
        self._before(event, context)
        try:
            self.response = self.func(event, context, **kwargs)
            return self.response
        except Exception:
            submit_errors_metric(context)
            if self.span:
                self.span.set_traceback()
            raise
        finally:
            self._after(event, context)

    def _inject_authorizer_span_headers(self, request_id):
        reference_span = self.inferred_span if self.inferred_span else self.span
        assert reference_span.finished
        # the finish_time_ns should be set as the end of the inferred span if it exist
        #  or the end of the current span
        finish_time_ns = (
            reference_span.start_ns + reference_span.duration_ns
            if reference_span is not None
            and hasattr(reference_span, "start_ns")
            and hasattr(reference_span, "duration_ns")
            else time_ns()
        )
        injected_headers = {}
        source_span = self.inferred_span if self.inferred_span else self.span
        HTTPPropagator.inject(source_span.context, injected_headers)
        # remove unused header
        injected_headers.pop(Headers.TAGS_HEADER_TO_DELETE, None)
        injected_headers[Headers.Parent_Span_Finish_Time] = finish_time_ns
        if request_id is not None:
            injected_headers[Headers.Authorizing_Request_Id] = request_id
        datadog_data = base64.b64encode(json.dumps(injected_headers).encode())
        self.response.setdefault("context", {})
        self.response["context"]["_datadog"] = datadog_data

    def _before(self, event, context):
        print('[Amy:datadog-lambda-python:wrapper.py:_before] :|') 
        try:
            self.response = None
            set_cold_start()
            submit_invocations_metric(context)
            self.trigger_tags = extract_trigger_tags(event, context)
            # Extract Datadog trace context and source from incoming requests
            dd_context, trace_context_source, event_source = extract_dd_trace_context(
                event,
                context,
                extractor=self.trace_extractor,
                decode_authorizer_context=self.decode_authorizer_context,
            )
            self.event_source = event_source
            # Create a Datadog X-Ray subsegment with the trace context
            if dd_context and trace_context_source == TraceContextSource.EVENT:
                create_dd_dummy_metadata_subsegment(
                    dd_context, XraySubsegment.TRACE_KEY
                )
            if profiling_env_var:
                function_arn = (context.invoked_function_arn or "").lower()
                self.prof.set_tags({"function_arn": function_arn})
                print('[Amy:datadog-lambda-python:_before] calling invocation_started on Profiler')
                self.prof.invocation_started()
            if dd_tracing_enabled:
                set_dd_trace_py_root(trace_context_source, self.merge_xray_traces)
                if self.make_inferred_span:
                    self.inferred_span = create_inferred_span(
                        event, context, event_source, self.decode_authorizer_context
                    )
                self.span = create_function_execution_span(
                    context,
                    self.function_name,
                    is_cold_start(),
                    trace_context_source,
                    self.merge_xray_traces,
                    self.trigger_tags,
                    parent_span=self.inferred_span,
                )
            else:
                set_correlation_ids()
            if profiling_env_var and is_cold_start():
                self.prof.start(stop_on_exit=False, profile_children=True)
            logger.debug("datadog_lambda_wrapper _before() done")
        except Exception:
            traceback.print_exc()

    def _after(self, event, context):
        print('[Amy:datadog-lambda-python:wrapper.py:_after] :(') 
        try:
            status_code = extract_http_status_code_tag(self.trigger_tags, self.response)
            if status_code:
                self.trigger_tags["http.status_code"] = status_code
                mark_trace_as_error_for_5xx_responses(context, status_code, self.span)

            # Create a new dummy Datadog subsegment for function trigger tags so we
            # can attach them to X-Ray spans when hybrid tracing is used
            if self.trigger_tags:
                create_dd_dummy_metadata_subsegment(
                    self.trigger_tags, XraySubsegment.LAMBDA_FUNCTION_TAGS_KEY
                )

            if self.span:
                if dd_capture_lambda_payload_enabled:
                    tag_object(self.span, "function.request", event)
                    tag_object(self.span, "function.response", self.response)

                if status_code:
                    self.span.set_tag("http.status_code", status_code)
                self.span.finish()

            if self.inferred_span:
                if status_code:
                    self.inferred_span.set_tag("http.status_code", status_code)

                if InferredSpanInfo.is_async(self.inferred_span) and self.span:
                    self.inferred_span.finish(finish_time=self.span.start)
                else:
                    self.inferred_span.finish()

            if not self.flush_to_log or should_use_extension:
                flush_stats()
            if should_use_extension:
                flush_extension()

<<<<<<< HEAD
            if profiling_env_var:
                print('[Amy:datadog-lambda-python:_after] calling invocation_ended on Profiler')
                self.prof.invocation_ended()
=======
            if (
                self.encode_authorizer_context
                and self.response
                and self.response.get("principalId")
                and self.response.get("policyDocument")
            ):
                self._inject_authorizer_span_headers(
                    event.get("requestContext", {}).get("requestId")
                )
>>>>>>> 72cfaca6
            logger.debug("datadog_lambda_wrapper _after() done")
        except Exception:
            traceback.print_exc()


datadog_lambda_wrapper = _LambdaDecorator<|MERGE_RESOLUTION|>--- conflicted
+++ resolved
@@ -285,11 +285,10 @@
             if should_use_extension:
                 flush_extension()
 
-<<<<<<< HEAD
             if profiling_env_var:
                 print('[Amy:datadog-lambda-python:_after] calling invocation_ended on Profiler')
                 self.prof.invocation_ended()
-=======
+            
             if (
                 self.encode_authorizer_context
                 and self.response
@@ -299,7 +298,6 @@
                 self._inject_authorizer_span_headers(
                     event.get("requestContext", {}).get("requestId")
                 )
->>>>>>> 72cfaca6
             logger.debug("datadog_lambda_wrapper _after() done")
         except Exception:
             traceback.print_exc()
