# Unless explicitly stated otherwise all files in this repository are licensed
# under the Apache License Version 2.0.
# This product includes software developed at Datadog (https://www.datadoghq.com/).
# Copyright 2019 Datadog, Inc.

import os
import logging
import traceback
from importlib import import_module

from datadog_lambda.extension import should_use_extension, flush_extension
from datadog_lambda.cold_start import set_cold_start, is_cold_start
from datadog_lambda.constants import XraySubsegment, TraceContextSource
from datadog_lambda.metric import (
    flush_stats,
    submit_invocations_metric,
    submit_errors_metric,
)
from datadog_lambda.module_name import modify_module_name
from datadog_lambda.patch import patch_all
from datadog_lambda.tracing import (
    extract_dd_trace_context,
    create_dd_dummy_metadata_subsegment,
    inject_correlation_ids,
    dd_tracing_enabled,
    set_correlation_ids,
    set_dd_trace_py_root,
    create_function_execution_span,
    create_inferred_span,
)
from datadog_lambda.trigger import extract_trigger_tags, extract_http_status_code_tag
from datadog_lambda.tag_object import tag_object

logger = logging.getLogger(__name__)

<<<<<<< HEAD
=======
dd_capture_lambda_payload_enabled = (
    os.environ.get("DD_CAPTURE_LAMBDA_PAYLOAD", "false").lower() == "true"
)

>>>>>>> 0671dc8d
"""
Usage:

import requests
from datadog_lambda.wrapper import datadog_lambda_wrapper
from datadog_lambda.metric import lambda_metric

@datadog_lambda_wrapper
def my_lambda_handle(event, context):
    lambda_metric("my_metric", 10)
    requests.get("https://www.datadoghq.com")
"""


class _NoopDecorator(object):
    def __init__(self, func):
        self.func = func

    def __call__(self, *args, **kwargs):
        return self.func(*args, **kwargs)


class _LambdaDecorator(object):
    """
    Decorator to automatically initialize Datadog API client, flush metrics,
    and extracts/injects trace context.
    """

    _force_wrap = False

    def __new__(cls, func):
        """
        If the decorator is accidentally applied to the same function multiple times,
        wrap only once.

        If _force_wrap, always return a real decorator, useful for unit tests.
        """
        try:
            if cls._force_wrap or not isinstance(func, _LambdaDecorator):
                wrapped = super(_LambdaDecorator, cls).__new__(cls)
                logger.debug("datadog_lambda_wrapper wrapped")
                return wrapped
            else:
                logger.debug("datadog_lambda_wrapper already wrapped")
                return _NoopDecorator(func)
        except Exception:
            traceback.print_exc()
            return func

    def __init__(self, func):
        """Executes when the wrapped function gets wrapped"""
        try:
            self.func = func
            self.flush_to_log = os.environ.get("DD_FLUSH_TO_LOG", "").lower() == "true"
            self.logs_injection = (
                os.environ.get("DD_LOGS_INJECTION", "true").lower() == "true"
            )
            self.merge_xray_traces = (
                os.environ.get("DD_MERGE_XRAY_TRACES", "false").lower() == "true"
            )
            self.function_name = os.environ.get("AWS_LAMBDA_FUNCTION_NAME", "function")
            self.extractor_env = os.environ.get("DD_TRACE_EXTRACTOR", None)
            self.trace_extractor = None
            self.span = None
            self.inferred_span = None
            self.make_inferred_span = (
                os.environ.get("DD_INFERRED_SPANS", "false").lower() == "true"
                and should_use_extension
            )
            self.response = None

            if self.extractor_env:
                extractor_parts = self.extractor_env.rsplit(".", 1)
                if len(extractor_parts) == 2:
                    (mod_name, extractor_name) = extractor_parts
                    modified_extractor_name = modify_module_name(mod_name)
                    extractor_module = import_module(modified_extractor_name)
                    self.trace_extractor = getattr(extractor_module, extractor_name)

            # Inject trace correlation ids to logs
            if self.logs_injection:
                inject_correlation_ids()

            # This prevents a breaking change in ddtrace v0.49 regarding the service name
            # in requests-related spans
            os.environ["DD_REQUESTS_SERVICE_NAME"] = os.environ.get(
                "DD_SERVICE", "aws.lambda"
            )
            # Patch third-party libraries for tracing
            patch_all()

            logger.debug("datadog_lambda_wrapper initialized")
        except Exception:
            traceback.print_exc()

    def __call__(self, event, context, **kwargs):
        """Executes when the wrapped function gets called"""
        self._before(event, context)
        try:
            self.response = self.func(event, context, **kwargs)
            return self.response
        except Exception:
            submit_errors_metric(context)
            if self.span:
                self.span.set_traceback()
            raise
        finally:
            self._after(event, context)

    def _before(self, event, context):
        try:

            set_cold_start()
            submit_invocations_metric(context)
            self.trigger_tags = extract_trigger_tags(event, context)
            # Extract Datadog trace context and source from incoming requests
            dd_context, trace_context_source = extract_dd_trace_context(
                event, context, extractor=self.trace_extractor
            )
            # Create a Datadog X-Ray subsegment with the trace context
            if dd_context and trace_context_source == TraceContextSource.EVENT:
                create_dd_dummy_metadata_subsegment(
                    dd_context, XraySubsegment.TRACE_KEY
                )

            if dd_tracing_enabled:
                set_dd_trace_py_root(trace_context_source, self.merge_xray_traces)
                if self.make_inferred_span:
                    self.inferred_span = create_inferred_span(
                        event, context, self.function_name
                    )
                self.span = create_function_execution_span(
                    context,
                    self.function_name,
                    is_cold_start(),
                    trace_context_source,
                    self.merge_xray_traces,
                    self.trigger_tags,
                    upstream=self.inferred_span,
                )
            else:
                set_correlation_ids()

            logger.debug("datadog_lambda_wrapper _before() done")
        except Exception:
            traceback.print_exc()

    def _after(self, event, context):
        try:
            status_code = extract_http_status_code_tag(self.trigger_tags, self.response)
            if status_code:
                self.trigger_tags["http.status_code"] = status_code
            # Create a new dummy Datadog subsegment for function trigger tags so we
            # can attach them to X-Ray spans when hybrid tracing is used
            if self.trigger_tags:
                create_dd_dummy_metadata_subsegment(
                    self.trigger_tags, XraySubsegment.LAMBDA_FUNCTION_TAGS_KEY
                )

            if self.span:
                if dd_capture_lambda_payload_enabled:
                    tag_object(self.span, "function.request", event)
                    tag_object(self.span, "function.response", self.response)

                if status_code:
                    self.span.set_tag("http.status_code", status_code)
                self.span.finish()
            if self.inferred_span:
                if status_code:
                    self.inferred_span.set_tag("http.status_code", status_code)
                self.inferred_span.finish()

            if not self.flush_to_log or should_use_extension:
                flush_stats()
            if should_use_extension:
                flush_extension()
            logger.debug("datadog_lambda_wrapper _after() done")
        except Exception:
            traceback.print_exc()


datadog_lambda_wrapper = _LambdaDecorator<|MERGE_RESOLUTION|>--- conflicted
+++ resolved
@@ -33,13 +33,10 @@
 
 logger = logging.getLogger(__name__)
 
-<<<<<<< HEAD
-=======
 dd_capture_lambda_payload_enabled = (
     os.environ.get("DD_CAPTURE_LAMBDA_PAYLOAD", "false").lower() == "true"
 )
 
->>>>>>> 0671dc8d
 """
 Usage:
 
