--- conflicted
+++ resolved
@@ -3,19 +3,11 @@
 We love pull requests. For new features, consider opening an issue to discuss the idea first. When you're ready to open a pull request, here's a quick guide.
 
 1. Fork, clone and branch off `main`:
-<<<<<<< HEAD
     ```bash
     git clone git@github.com:<your-username>/datadog-lambda-python.git
     git checkout -b <my-branch>
     ```
 1. Make your changes. Ensure your code is compatible with Python 3.X. 
-=======
-   ```bash
-   git clone git@github.com:<your-username>/datadog-lambda-python.git
-   git checkout -b <my-branch>
-   ```
-1. Make your changes. Ensure your code is compatible with both Python 2.7 and 3.X.
->>>>>>> 6d589dd3
 1. Test your Lambda function against the locally modified version of Datadog Lambda library.
 
    - The easiest approach is to create a soft link of the `datadog_lambda` folder in your project's root. Note, this only overrides the `datadog_lambda` module, and you still need to install the `datadog_lambda` package or the Lambda layer to have the required dependencies.
