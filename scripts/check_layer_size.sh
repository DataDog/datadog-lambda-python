--- conflicted
+++ resolved
@@ -8,11 +8,7 @@
 # Compares layer size to threshold, and fails if below that threshold
 
 set -e
-<<<<<<< HEAD
-MAX_LAYER_COMPRESSED_SIZE_KB=$(expr 9 \* 1024)  #  9216 KB
-=======
 MAX_LAYER_COMPRESSED_SIZE_KB=$(expr 9 \* 1024)      # 9216 KB
->>>>>>> 09143fe7
 MAX_LAYER_UNCOMPRESSED_SIZE_KB=$(expr 25 \* 1024)   # 25600 KB
 
 
