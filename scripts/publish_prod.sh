#!/bin/bash

# Use with `./publish_prod.sh <DESIRED_NEW_VERSION>

set -e

# Ensure on main, and pull the latest
BRANCH=$(git rev-parse --abbrev-ref HEAD)
if [ $BRANCH != "main" ]; then
    echo "Not on main, aborting"
    exit 1
else
    echo "Updating main"
    git pull origin main
fi

# Ensure no uncommitted changes
if [ -n "$(git status --porcelain)" ]; then
    echo "Detected uncommitted changes, aborting"
    exit 1
fi

# Read the new version
if [ -z "$1" ]; then
    echo "Must specify a desired version number"
    exit 1
elif [[ ! $1 =~ [0-9]+\.[0-9]+\.[0-9]+ ]]; then
    echo "Must use a semantic version, e.g., 3.1.4"
    exit 1
else
    NEW_VERSION=$1
fi

# Ensure AWS access before proceeding
saml2aws login -a govcloud-us1-fed-human-engineering
AWS_PROFILE=govcloud-us1-fed-human-engineering aws sts get-caller-identity
aws-vault exec prod-engineering -- aws sts get-caller-identity

# Ensure pypi registry access
read -p "Do you have the PyPi login credentials for datadog account (y/n)?" CONT
if [ "$CONT" != "y" ]; then
    echo "Exiting"
    exit 1
fi

<<<<<<< HEAD
CURRENT_VERSION=$(poetry version --short)
=======
VERSION_LINE=$(sed -E -n 's/\"(0|[1-9][0-9]*)\.(0|[1-9][0-9]*)\.(0|[1-9][0-9]*)\"/"\1.\2.\3"/p' ./datadog_lambda/__init__.py)
CURRENT_VERSION=$(echo "$VERSION_LINE" | cut -d '"' -f 2)
LAYER_VERSION=$(echo $NEW_VERSION | cut -d '.' -f 2)
>>>>>>> 468377fe

read -p "Ready to update the library version from $CURRENT_VERSION to $NEW_VERSION and publish layer version $LAYER_VERSION (y/n)?" CONT
if [ "$CONT" != "y" ]; then
    echo "Exiting"
    exit 1
fi

echo
echo "Replacing version in pyproject.toml"
echo

poetry version ${NEW_VERSION}

echo
echo "Building layers..."
./scripts/build_layers.sh

echo
echo "Signing layers for commercial AWS regions"
aws-vault exec prod-engineering -- ./scripts/sign_layers.sh prod

echo
echo "Publishing layers to commercial AWS regions"
VERSION=$LAYER_VERSION aws-vault exec prod-engineering -- ./scripts/publish_layers.sh

echo "Publishing layers to GovCloud AWS regions"
saml2aws login -a govcloud-us1-fed-human-engineering
VERSION=$LAYER_VERSION AWS_PROFILE=govcloud-us1-fed-human-engineering ./scripts/publish_layers.sh

read -p "Ready to publish $NEW_VERSION to PyPI (y/n)?" CONT
if [ "$CONT" != "y" ]; then
    echo "Exiting"
    exit 1
fi

echo
echo "Publishing to https://pypi.org/project/datadog-lambda/"
./scripts/pypi.sh

echo
echo 'Publishing updates to github'
git commit ./datadog_lambda/__init__.py -m "Update module version to ${NEW_VERSION}"
git push origin main
git tag "v$LAYER_VERSION"
git push origin "refs/tags/v$LAYER_VERSION"

echo
echo "Now create a new release with the tag v${LAYER_VERSION} created"
echo "https://github.com/DataDog/datadog-lambda-python/releases/new?tag=v$LAYER_VERSION&title=v$LAYER_VERSION"
# Open a PR to the documentation repo to automatically bump layer version
VERSION=$LAYER_VERSION LAYER=datadog-lambda-python ./scripts/create_documentation_pr.sh<|MERGE_RESOLUTION|>--- conflicted
+++ resolved
@@ -43,13 +43,10 @@
     exit 1
 fi
 
-<<<<<<< HEAD
-CURRENT_VERSION=$(poetry version --short)
-=======
+# CURRENT_VERSION=$(poetry version --short)
 VERSION_LINE=$(sed -E -n 's/\"(0|[1-9][0-9]*)\.(0|[1-9][0-9]*)\.(0|[1-9][0-9]*)\"/"\1.\2.\3"/p' ./datadog_lambda/__init__.py)
 CURRENT_VERSION=$(echo "$VERSION_LINE" | cut -d '"' -f 2)
 LAYER_VERSION=$(echo $NEW_VERSION | cut -d '.' -f 2)
->>>>>>> 468377fe
 
 read -p "Ready to update the library version from $CURRENT_VERSION to $NEW_VERSION and publish layer version $LAYER_VERSION (y/n)?" CONT
 if [ "$CONT" != "y" ]; then
